--- conflicted
+++ resolved
@@ -69,11 +69,8 @@
     RegisterMixIn, BulkCreateResult
 from exchangelib.properties import Attendee, Mailbox, RoomList, MessageHeader, Room, ItemId, Member, EWSElement, Body, \
     HTMLBody, TimeZone, FreeBusyView, UID, InvalidField, InvalidFieldForVersion, DLMailbox, PermissionSet, \
-<<<<<<< HEAD
-    Permission, UserId, DelegateUser, DelegatePermissions, AlternateId, ID_FORMATS, EWS_ID
-=======
-    Permission, UserId, DelegateUser, DelegatePermissions, TimeZoneTransition, IdChangeKeyMixIn
->>>>>>> 38a42b8c
+    Permission, UserId, DelegateUser, DelegatePermissions, TimeZoneTransition, IdChangeKeyMixIn, AlternateId, \
+    ID_FORMATS, EWS_ID
 from exchangelib.protocol import BaseProtocol, Protocol, NoVerifyHTTPAdapter, FaultTolerance, FailFast
 from exchangelib.queryset import QuerySet, DoesNotExist, MultipleObjectsReturned
 from exchangelib.recurrence import Recurrence, AbsoluteYearlyPattern, RelativeYearlyPattern, AbsoluteMonthlyPattern, \
