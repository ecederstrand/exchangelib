# coding=utf-8
"""
Implements a selection of the folders and folder items found in an Exchange account.

Exchange is very picky about things like the order of XML elements in SOAP requests, so we need to generate XML
automatically instead of taking advantage of Python SOAP libraries and the WSDL file.
"""

from __future__ import unicode_literals

import base64
import mimetypes
import warnings
from decimal import Decimal
from logging import getLogger

from future.utils import python_2_unicode_compatible
from six import text_type, string_types

from .ewsdatetime import EWSDateTime, UTC, UTC_NOW
from .queryset import QuerySet
from .restriction import Restriction, Q
from .services import TNS, IdOnly, SHALLOW, DEEP, FindFolder, GetFolder, FindItem, GetAttachment, CreateAttachment, \
    DeleteAttachment, MNS, ITEM_TRAVERSAL_CHOICES, FOLDER_TRAVERSAL_CHOICES, SHAPE_CHOICES
from .util import create_element, add_xml_child, get_xml_attrs, get_xml_attr, set_xml_value, value_to_xml_text, \
    xml_text_to_value, isanysubclass
from .version import EXCHANGE_2010

string_type = string_types[0]
log = getLogger(__name__)

# MessageDisposition values. See https://msdn.microsoft.com/en-us/library/office/aa565209(v=exchg.150).aspx
SAVE_ONLY = 'SaveOnly'
SEND_ONLY = 'SendOnly'
SEND_AND_SAVE_COPY = 'SendAndSaveCopy'
MESSAGE_DISPOSITION_CHOICES = (SAVE_ONLY, SEND_ONLY, SEND_AND_SAVE_COPY)

# SendMeetingInvitations values: see https://msdn.microsoft.com/en-us/library/office/aa565209(v=exchg.150).aspx
# SendMeetingInvitationsOrCancellations: see https://msdn.microsoft.com/en-us/library/office/aa580254(v=exchg.150).aspx
# SendMeetingCancellations values: see https://msdn.microsoft.com/en-us/library/office/aa562961(v=exchg.150).aspx
SEND_TO_NONE = 'SendToNone'
SEND_ONLY_TO_ALL = 'SendOnlyToAll'
SEND_ONLY_TO_CHANGED = 'SendOnlyToChanged'
SEND_TO_ALL_AND_SAVE_COPY = 'SendToAllAndSaveCopy'
SEND_TO_CHANGED_AND_SAVE_COPY = 'SendToChangedAndSaveCopy'
SEND_MEETING_INVITATIONS_CHOICES = (SEND_TO_NONE, SEND_ONLY_TO_ALL, SEND_TO_ALL_AND_SAVE_COPY)
SEND_MEETING_INVITATIONS_AND_CANCELLATIONS_CHOICES = (SEND_TO_NONE, SEND_ONLY_TO_ALL, SEND_ONLY_TO_CHANGED,
                                                      SEND_TO_ALL_AND_SAVE_COPY, SEND_TO_CHANGED_AND_SAVE_COPY)
SEND_MEETING_CANCELLATIONS_CHOICES = (SEND_TO_NONE, SEND_ONLY_TO_ALL, SEND_TO_ALL_AND_SAVE_COPY)

# AffectedTaskOccurrences values. See https://msdn.microsoft.com/en-us/library/office/aa562961(v=exchg.150).aspx
ALL_OCCURRENCIES = 'AllOccurrences'
SPECIFIED_OCCURRENCE_ONLY = 'SpecifiedOccurrenceOnly'
AFFECTED_TASK_OCCURRENCES_CHOICES = (ALL_OCCURRENCIES, SPECIFIED_OCCURRENCE_ONLY)

# ConflictResolution values. See https://msdn.microsoft.com/en-us/library/office/aa580254(v=exchg.150).aspx
NEVER_OVERWRITE = 'NeverOverwrite'
AUTO_RESOLVE = 'AutoResolve'
ALWAYS_OVERWRITE = 'AlwaysOverwrite'
CONFLICT_RESOLUTION_CHOICES = (NEVER_OVERWRITE, AUTO_RESOLVE, ALWAYS_OVERWRITE)

# DeleteType values. See https://msdn.microsoft.com/en-us/library/office/aa562961(v=exchg.150).aspx
HARD_DELETE = 'HardDelete'
SOFT_DELETE = 'SoftDelete'
MOVE_TO_DELETED_ITEMS = 'MoveToDeletedItems'
DELETE_TYPE_CHOICES = (HARD_DELETE, SOFT_DELETE, MOVE_TO_DELETED_ITEMS)


class Choice(text_type):
    # A helper class used for string enums
    pass


class Email(text_type):
    # A helper class used for email address string
    pass


class AnyURI(text_type):
    # Helper to mark strings that must conform to xsd:anyURI
    # If we want an URI validator, see http://stackoverflow.com/questions/14466585/is-this-regex-correct-for-xsdanyuri
    pass


class Body(text_type):
    # Helper to mark the 'body' field as a complex attribute.
    # MSDN: https://msdn.microsoft.com/en-us/library/office/jj219983(v=exchg.150).aspx
    body_type = 'Text'


class HTMLBody(Body):
    # Helper to mark the 'body' field as a complex attribute.
    # MSDN: https://msdn.microsoft.com/en-us/library/office/jj219983(v=exchg.150).aspx
    body_type = 'HTML'


class MimeContent(text_type):
    # Helper to work with the base64 encoded MimeContent Message field
    def b64encode(self):
        return base64.b64encode(self).decode('ascii')

    def b64decode(self):
        return base64.b64decode(self)


<<<<<<< HEAD
class EWSElement(object):
=======
class EWSElement:
>>>>>>> 023d7562
    ELEMENT_NAME = None

    __slots__ = tuple()

    @classmethod
    def set_field_xml(cls, field_elem, items, version):
        # Builds the XML for a SetItemField element
        for item in items:
            field_elem.append(item.to_xml(version=version))
        return field_elem

    def to_xml(self, version):
        raise NotImplementedError()

    @classmethod
    def from_xml(cls, elem):
        raise NotImplementedError()

    @classmethod
    def request_tag(cls):
        return 't:%s' % cls.ELEMENT_NAME

    @classmethod
    def response_tag(cls):
        return '{%s}%s' % (TNS, cls.ELEMENT_NAME)

    def __eq__(self, other):
        return hash(self) == hash(other)

    def __hash__(self):
        return hash(tuple(getattr(self, f) for f in self.__slots__))

    def __repr__(self):
        return self.__class__.__name__ + repr(tuple(getattr(self, f) for f in self.__slots__))


class MessageHeader(EWSElement):
    # MSDN: https://msdn.microsoft.com/en-us/library/office/aa565307(v=exchg.150).aspx
    ELEMENT_NAME = 'InternetMessageHeader'
    NAME_ATTR = 'HeaderName'

    __slots__ = ('name', 'value')

    def __init__(self, name, value):
        self.name = name
        self.value = value

    def to_xml(self, version):
        elem = create_element(self.request_tag())
        # Use .set() to not fill up the create_element() cache with unique values
        elem.set(self.NAME_ATTR, self.name)
        set_xml_value(elem, self.value, version)
        return elem

    @classmethod
    def from_xml(cls, elem):
        if elem is None:
            return None
        assert elem.tag == cls.response_tag(), (cls, elem.tag, cls.response_tag())
        return cls(name=elem.get(cls.NAME_ATTR), value=elem.text)


class ItemId(EWSElement):
    # 'id' and 'changekey' are UUIDs generated by Exchange
    ELEMENT_NAME = 'ItemId'

    ID_ATTR = 'Id'
    CHANGEKEY_ATTR = 'ChangeKey'

    __slots__ = ('id', 'changekey')

    def __init__(self, id, changekey):
        if not isinstance(id, string_types) or not id:
            raise ValueError("id '%s' must be a non-empty string" % id)
        if not isinstance(changekey, string_types) or not changekey:
            raise ValueError("changekey '%s' must be a non-empty string" % changekey)
        self.id = id
        self.changekey = changekey

    def to_xml(self, version):
        elem = create_element(self.request_tag())
        # Use .set() to not fill up the create_element() cache with unique values
        elem.set(self.ID_ATTR, self.id)
        elem.set(self.CHANGEKEY_ATTR, self.changekey)
        return elem

    @classmethod
    def from_xml(cls, elem):
        if elem is None:
            return None
        assert elem.tag == cls.response_tag(), (cls, elem.tag, cls.response_tag())
        return cls(id=elem.get(cls.ID_ATTR), changekey=elem.get(cls.CHANGEKEY_ATTR))

    def __eq__(self, other):
        # A more efficient version of super().__eq__
        if other is None:
            return False
        return self.id == other.id and self.changekey == other.changekey


class FolderId(ItemId):
    ELEMENT_NAME = 'FolderId'

    __slots__ = ('id', 'changekey')


class ParentItemId(ItemId):
    ELEMENT_NAME = 'ParentItemId'

    __slots__ = ('id', 'changekey')

    @classmethod
    def request_tag(cls):
        return 'm:%s' % cls.ELEMENT_NAME


class RootItemId(ItemId):
    ELEMENT_NAME = 'RootItemId'
    ID_ATTR = 'RootItemId'
    CHANGEKEY_ATTR = 'RootItemChangeKey'

    __slots__ = ('id', 'changekey')

    @classmethod
    def request_tag(cls):
        return 'm:%s' % cls.ELEMENT_NAME

    @classmethod
    def response_tag(cls):
        return '{%s}%s' % (MNS, cls.ELEMENT_NAME)


class AttachmentId(EWSElement):
    # 'id' and 'changekey' are UUIDs generated by Exchange
    ELEMENT_NAME = 'AttachmentId'

    ID_ATTR = 'Id'
    ROOT_ID_ATTR = 'RootItemId'
    ROOT_CHANGEKEY_ATTR = 'RootItemChangeKey'

    __slots__ = ('id', 'root_id', 'root_changekey')

    def __init__(self, id, root_id=None, root_changekey=None):
        if not isinstance(id, string_types) or not id:
            raise ValueError("id '%s' must be a non-empty string" % id)
        if root_id is not None or root_changekey is not None:
            if root_id is not None and (not isinstance(root_id, string_types) or not root_id):
                raise ValueError("root_id '%s' must be a non-empty string" % root_id)
            if root_changekey is not None and (not isinstance(root_changekey, string_types) or not root_changekey):
                raise ValueError("root_changekey '%s' must be a non-empty string" % root_changekey)
        self.id = id
        self.root_id = root_id
        self.root_changekey = root_changekey

    def to_xml(self, version):
        elem = create_element(self.request_tag())
        # Use .set() to not fill up the create_element() cache with unique values
        elem.set(self.ID_ATTR, self.id)
        if self.root_id:
            elem.set(self.ROOT_ID_ATTR, self.root_id)
        if self.root_changekey:
            elem.set(self.ROOT_CHANGEKEY_ATTR, self.root_changekey)
        return elem

    @classmethod
    def from_xml(cls, elem):
        if elem is None:
            return None
        assert elem.tag == cls.response_tag(), (cls, elem.tag, cls.response_tag())
        return cls(
            id=elem.get(cls.ID_ATTR),
            root_id=elem.get(cls.ROOT_ID_ATTR),
            root_changekey=elem.get(cls.ROOT_CHANGEKEY_ATTR)
        )


class Attachment(EWSElement):
    """
    Parent class for FileAttachment and ItemAttachment
    """
    ATTACHMENT_FIELDS = {
        'name': ('Name', string_type),
        'content_type': ('ContentType', string_type),
        'attachment_id': (AttachmentId, AttachmentId),
        'content_id': ('ContentId', string_type),
        'content_location': ('ContentLocation', AnyURI),
        'size': ('Size', int),
        'last_modified_time': ('LastModifiedTime', EWSDateTime),
        'is_inline': ('IsInline', bool),
    }
    ORDERED_FIELDS = (
        'attachment_id', 'name', 'content_type', 'content_id', 'content_location', 'size', 'last_modified_time',
        'is_inline',
    )

    __slots__ = ('parent_item',) + ORDERED_FIELDS

    def __init__(self, parent_item=None, attachment_id=None, name=None, content_type=None, content_id=None,
                 content_location=None, size=None, last_modified_time=None, is_inline=None):
        if content_type is None and name is not None:
            content_type = mimetypes.guess_type(name)[0] or 'application/octet-stream'
        self.parent_item = parent_item
        self.name = name
        self.content_type = content_type
        self.attachment_id = attachment_id
        self.content_id = content_id
        self.content_location = content_location
        self.size = size  # Size is attachment size in bytes
        self.last_modified_time = last_modified_time
        self.is_inline = is_inline

    def to_xml(self, version):
        entry = create_element(self.request_tag())
        for field_name in self.ORDERED_FIELDS:
            if field_name == 'size':
                # 'Size' is read-only
                continue
            val = getattr(self, field_name)
            if field_name == 'content':
                # EWS wants file content base64-encoded
                if val is None:
                    raise ValueError("File attachment must contain data")
                val = base64.b64encode(val).decode('ascii')
            if val is None:
                continue
            field_uri = self.ATTACHMENT_FIELDS[field_name][0]
            if isinstance(field_uri, string_types):
                add_xml_child(entry, 't:%s' % field_uri, val)
            elif issubclass(field_uri, EWSElement):
                set_xml_value(entry, val, version)
            else:
                assert False, 'field_uri %s not supported' % field_uri
        return entry

    @classmethod
    def from_xml(cls, elem, parent_item=None):
        if elem is None:
            return None
        assert elem.tag == cls.response_tag(), (cls, elem.tag, cls.response_tag())
        kwargs = {}
        for field_name, (field_uri, field_type) in cls.ATTACHMENT_FIELDS.items():
            if field_name == 'item':
                kwargs[field_name] = None
                for item_cls in ITEM_CLASSES:
                    item_elem = elem.find(item_cls.response_tag())
                    if item_elem is not None:
                        account = parent_item.account if parent_item else None
                        kwargs[field_name] = item_cls.from_xml(elem=item_elem, account=account)
                        break
                continue
            if issubclass(field_type, EWSElement):
                kwargs[field_name] = field_type.from_xml(elem=elem.find(field_type.response_tag()))
                continue
            response_tag = '{%s}%s' % (TNS, field_uri)
            val = get_xml_attr(elem, response_tag)
            if field_name == 'content':
                kwargs[field_name] = None if val is None else base64.b64decode(val)
                continue
            if field_name == 'last_modified_time' and val is not None and not val.endswith('Z'):
                # Sometimes, EWS will send timestamps without the 'Z' for UTC. It seems like the values are still
                # UTC, so mark them as such so EWSDateTime can still interpret the timestamps.
                val += 'Z'
            kwargs[field_name] = xml_text_to_value(value=val, field_type=field_type)
        return cls(parent_item=parent_item, **kwargs)

    def attach(self):
        # Adds this attachment to an item and updates the item_id and updated changekey on the parent item
        if self.attachment_id:
            raise ValueError('This attachment has already been created')
        if not self.parent_item.account:
            raise ValueError('Parent item %s must have an account' % self.parent_item)
        items = list(map(
            lambda i: self.from_xml(elem=i),
            CreateAttachment(account=self.parent_item.account).call(parent_item=self.parent_item, items=[self])
        ))
        assert len(items) == 1
        attachment_id = items[0].attachment_id
        assert attachment_id.root_id == self.parent_item.item_id
        assert attachment_id.root_changekey != self.parent_item.changekey
        self.parent_item.changekey = attachment_id.root_changekey
        # EWS does not like receiving root_id and root_changekey on subsequent requests
        attachment_id.root_id = None
        attachment_id.root_changekey = None
        self.attachment_id = attachment_id

    def detach(self):
        # Deletes an attachment remotely and returns the item_id and updated changekey of the parent item
        if not self.attachment_id:
            raise ValueError('This attachment has not been created')
        if not self.parent_item:
            raise ValueError('This attachment is not attached to an item')
        items = list(map(
            lambda i: RootItemId.from_xml(elem=i),
            DeleteAttachment(account=self.parent_item.account).call(items=[self.attachment_id])
        ))
        assert len(items) == 1
        root_item_id = items[0]
        assert root_item_id.id == self.parent_item.item_id
        assert root_item_id.changekey != self.parent_item.changekey
        self.parent_item.changekey = root_item_id.changekey
        self.attachment_id = None

    def __hash__(self):
        if self.attachment_id is None:
            return hash(tuple(getattr(self, f) for f in self.__slots__[1:]))
        return hash(self.attachment_id)


class IndexedField(EWSElement):
    PARENT_ELEMENT_NAME = None
    ELEMENT_NAME = None
    LABELS = ()
    FIELD_URI = None
    SUB_FIELD_ELEMENT_NAMES = {}

    @classmethod
    def field_uri_xml(cls, label):
        if cls.SUB_FIELD_ELEMENT_NAMES:
            return [create_element(
                't:IndexedFieldURI',
                FieldURI='%s:%s' % (cls.FIELD_URI, field),
                FieldIndex=label,
            ) for field in cls.SUB_FIELD_ELEMENT_NAMES.values()]
        return create_element(
            't:IndexedFieldURI',
            FieldURI=cls.FIELD_URI,
            FieldIndex=label,
        )


class EmailAddress(IndexedField):
    # See https://msdn.microsoft.com/en-us/library/office/aa564757(v=exchg.150).aspx
    PARENT_ELEMENT_NAME = 'EmailAddresses'
    ELEMENT_NAME = 'Entry'
    LABELS = {'EmailAddress1', 'EmailAddress2', 'EmailAddress3'}
    FIELD_URI = 'contacts:EmailAddress'

    __slots__ = ('label', 'email')

    def __init__(self, email, label='EmailAddress1'):
        assert label in self.LABELS, label
        assert isinstance(email, string_types), email
        self.label = label
        self.email = email

    def to_xml(self, version):
        entry = create_element(self.request_tag(), Key=self.label)
        set_xml_value(entry, self.email, version)
        return entry

    @classmethod
    def from_xml(cls, elem):
        if elem is None:
            return None
        assert elem.tag == cls.response_tag(), (cls, elem.tag, cls.response_tag())
        return cls(
            label=elem.get('Key'),
            email=elem.text or elem.get('Name'),  # Sometimes elem.text is empty. Exchange saves the same in 'Name' attr
        )


class PhoneNumber(IndexedField):
    # See https://msdn.microsoft.com/en-us/library/office/aa565941(v=exchg.150).aspx
    PARENT_ELEMENT_NAME = 'PhoneNumbers'
    ELEMENT_NAME = 'Entry'
    LABELS = {
        'AssistantPhone', 'BusinessFax', 'BusinessPhone', 'BusinessPhone2', 'Callback', 'CarPhone', 'CompanyMainPhone',
        'HomeFax', 'HomePhone', 'HomePhone2', 'Isdn', 'MobilePhone', 'OtherFax', 'OtherTelephone', 'Pager',
        'PrimaryPhone', 'RadioPhone', 'Telex', 'TtyTddPhone',
    }
    FIELD_URI = 'contacts:PhoneNumber'

    __slots__ = ('label', 'phone_number')

    def __init__(self, phone_number, label='PrimaryPhone'):
        assert label in self.LABELS, label
        assert isinstance(phone_number, (int, string_type)), phone_number
        self.label = label
        self.phone_number = phone_number

    def to_xml(self, version):
        entry = create_element(self.request_tag(), Key=self.label)
        set_xml_value(entry, text_type(self.phone_number), version)
        return entry

    @classmethod
    def from_xml(cls, elem):
        if elem is None:
            return None
        assert elem.tag == cls.response_tag(), (cls, elem.tag, cls.response_tag())
        return cls(
            label=elem.get('Key'),
            phone_number=elem.text,
        )


class PhysicalAddress(IndexedField):
    PARENT_ELEMENT_NAME = 'PhysicalAddresses'
    ELEMENT_NAME = 'Entry'
    LABELS = {'Business', 'Home', 'Other'}
    FIELD_URI = 'contacts:PhysicalAddress'

    SUB_FIELD_ELEMENT_NAMES = {
        'street': 'Street',
        'city': 'City',
        'state': 'State',
        'country': 'CountryOrRegion',
        'zipcode': 'PostalCode',
    }

    __slots__ = ('label', 'street', 'city', 'state', 'country', 'zipcode')

    def __init__(self, street=None, city=None, state=None, country=None, zipcode=None, label='Business'):
        assert label in self.LABELS, label
        if street is not None:
            assert isinstance(street, string_types), street
        if city is not None:
            assert isinstance(city, string_types), city
        if state is not None:
            assert isinstance(state, string_types), state
        if country is not None:
            assert isinstance(country, string_types), country
        if zipcode is not None:
            assert isinstance(zipcode, (string_type, int)), zipcode
        self.label = label
        self.street = street  # Street *and* house number (and similar info)
        self.city = city
        self.state = state
        self.country = country
        self.zipcode = zipcode

    def to_xml(self, version):
        entry = create_element(self.request_tag(), Key=self.label)
        for attr in self.__slots__:
            if attr == 'label':
                continue
            val = getattr(self, attr)
            if val is not None:
                add_xml_child(entry, 't:%s' % self.SUB_FIELD_ELEMENT_NAMES[attr], val)
        return entry

    @classmethod
    def from_xml(cls, elem):
        if elem is None:
            return None
        assert elem.tag == cls.response_tag(), (cls, elem.tag, cls.response_tag())
        kwargs = dict(label=elem.get('Key'))
        for k, v in cls.SUB_FIELD_ELEMENT_NAMES.items():
            kwargs[k] = get_xml_attr(elem, '{%s}%s' % (TNS, v))
        return cls(**kwargs)


class Mailbox(EWSElement):
    ELEMENT_NAME = 'Mailbox'
    MAILBOX_TYPES = {'Mailbox', 'PublicDL', 'PrivateDL', 'Contact', 'PublicFolder', 'Unknown', 'OneOff'}

    __slots__ = ('name', 'email_address', 'mailbox_type', 'item_id')

    def __init__(self, name=None, email_address=None, mailbox_type=None, item_id=None):
        # There's also the 'RoutingType' element, but it's optional and must have value "SMTP"
        if name is not None:
            assert isinstance(name, string_types)
        if email_address is not None:
            assert isinstance(email_address, string_types)
        if mailbox_type is not None:
            assert mailbox_type in self.MAILBOX_TYPES
        if item_id is not None:
            assert isinstance(item_id, ItemId)
        self.name = name
        self.email_address = email_address
        self.mailbox_type = mailbox_type
        self.item_id = item_id

    def to_xml(self, version):
        if not self.email_address and not self.item_id:
            # See "Remarks" section of https://msdn.microsoft.com/en-us/library/office/aa565036(v=exchg.150).aspx
            raise AttributeError('Mailbox must have either email_address or item_id')
        mailbox = create_element(self.request_tag())
        if self.name:
            add_xml_child(mailbox, 't:Name', self.name)
        if self.email_address:
            add_xml_child(mailbox, 't:EmailAddress', self.email_address)
        if self.mailbox_type:
            add_xml_child(mailbox, 't:MailboxType', self.mailbox_type)
        if self.item_id:
            set_xml_value(mailbox, self.item_id, version)
        return mailbox

    @classmethod
    def from_xml(cls, elem):
        if elem is None:
            return None
        assert elem.tag == cls.response_tag(), (elem.tag, cls.response_tag())
        return cls(
            name=get_xml_attr(elem, '{%s}Name' % TNS),
            email_address=get_xml_attr(elem, '{%s}EmailAddress' % TNS),
            mailbox_type=get_xml_attr(elem, '{%s}MailboxType' % TNS),
            item_id=ItemId.from_xml(elem=elem.find(ItemId.response_tag())),
        )

    def __hash__(self):
        # Exchange may add 'mailbox_type' and 'name' on insert. We're satisfied if the item_id or email address matches.
        if self.item_id:
            return hash(self.item_id)
        return hash(self.email_address.lower())


class RoomList(Mailbox):
    ELEMENT_NAME = 'RoomList'

    @classmethod
    def request_tag(cls):
        return 'm:%s' % cls.ELEMENT_NAME

    @classmethod
    def response_tag(cls):
        return '{%s}%s' % (MNS, cls.ELEMENT_NAME)


class Room(Mailbox):
    ELEMENT_NAME = 'Room'

    @classmethod
    def from_xml(cls, elem):
        if elem is None:
            return None
        assert elem.tag == cls.response_tag(), (elem.tag, cls.response_tag())
        id_elem = elem.find('{%s}Id' % TNS)
        return cls(
            name=get_xml_attr(id_elem, '{%s}Name' % TNS),
            email_address=get_xml_attr(id_elem, '{%s}EmailAddress' % TNS),
            mailbox_type=get_xml_attr(id_elem, '{%s}MailboxType' % TNS),
            item_id=ItemId.from_xml(elem=id_elem.find(ItemId.response_tag())),
        )


class ExtendedProperty(EWSElement):
    """
    MSDN: https://msdn.microsoft.com/en-us/library/office/aa566405(v=exchg.150).aspx

    Property_* values: https://msdn.microsoft.com/en-us/library/office/aa564843(v=exchg.150).aspx
    """
    # TODO: Property sets, tags and distinguished set ID are not implemented yet
    ELEMENT_NAME = 'ExtendedProperty'

    DISTINGUISHED_SETS = {
        'Meeting',
        'Appointment',
        'Common',
        'PublicStrings',
        'Address',
        'InternetHeaders',
        'CalendarAssistant',
        'UnifiedMessaging',
    }
    PROPERTY_TYPES = {
        'ApplicationTime',
        'Binary',
        'BinaryArray',
        'Boolean',
        'CLSID',
        'CLSIDArray',
        'Currency',
        'CurrencyArray',
        'Double',
        'DoubleArray',
        # 'Error',
        'Float',
        'FloatArray',
        'Integer',
        'IntegerArray',
        'Long',
        'LongArray',
        # 'Null',
        # 'Object',
        # 'ObjectArray',
        'Short',
        'ShortArray',
        # 'SystemTime',  # Not implemented yet
        # 'SystemTimeArray',  # Not implemented yet
        'String',
        'StringArray',
    }  # The commented-out types cannot be used for setting or getting (see docs) and are thus not very useful here

    property_id = None
    property_name = None
    property_type = None

    __slots__ = ('value',)

    def __init__(self, value):
        python_type = self.python_type()
        if self.is_array_type():
            for v in value:
                assert isinstance(v, python_type)
        else:
            assert isinstance(value, python_type)
        self.value = value

    @classmethod
    def is_array_type(cls):
        return cls.property_type.endswith('Array')

    @classmethod
    def python_type(cls):
        # Return the best equivalent for a Python type for the property type of this class
        base_type = cls.property_type[:-5] if cls.is_array_type() else cls.property_type
        return {
            'ApplicationTime': Decimal,
            'Binary': bytes,
            'Boolean': bool,
            'CLSID': string_type,
            'Currency': int,
            'Double': Decimal,
            'Float': Decimal,
            'Integer': int,
            'Long': int,
            'Short': int,
            # 'SystemTime': int,
            'String': string_type,
        }[base_type]

    @classmethod
    def field_uri_xml(cls):
        assert cls.property_type in cls.PROPERTY_TYPES
        return create_element(
            't:ExtendedFieldURI',
            PropertySetId=cls.property_id,
            PropertyName=cls.property_name,
            PropertyType=cls.property_type
        )

    def to_xml(self, version):
        extended_property = create_element(self.request_tag())
        set_xml_value(extended_property, self.field_uri_xml(), version)
        if self.is_array_type():
            values = create_element('t:Values')
            for v in self.value:
                add_xml_child(values, 't:Value', v)
            extended_property.append(values)
        else:
            add_xml_child(extended_property, 't:Value', self.value)
        return extended_property

    @classmethod
    def get_value(cls, elem):
        # Gets value of this specific ExtendedProperty from a list of 'ExtendedProperty' XML elements
        python_type = cls.python_type()
        extended_field_value = None
        for e in elem:
            extended_field_uri = e.find('{%s}ExtendedFieldURI' % TNS)
            match = True

            for k, v in (
                    ('PropertySetId', cls.property_id),
                    ('PropertyName', cls.property_name),
                    ('PropertyType', cls.property_type),
            ):
                if extended_field_uri.get(k) != v:
                    match = False
                    break
            if match:
                if cls.is_array_type():
                    extended_field_value = [
                        xml_text_to_value(value=val, field_type=python_type)
                        for val in get_xml_attrs(e, '{%s}Value' % TNS)
                    ]
                else:
                    extended_field_value = xml_text_to_value(
                        value=get_xml_attr(e, '{%s}Value' % TNS), field_type=python_type)
                    if python_type == string_type and not extended_field_value:
                        # For string types, we want to return the empty string instead of None if the element was
                        # actually found, but there was no XML value. For other types, it would be more problematic
                        # to make that distinction, e.g. return False for bool, 0 for int, etc.
                        extended_field_value = ''
                break
        return extended_field_value


class ExternId(ExtendedProperty):
    property_id = 'c11ff724-aa03-4555-9952-8fa248a11c3e'  # This is arbirtary. We just want a unique UUID.
    property_name = 'External ID'
    property_type = 'String'

    __slots__ = ExtendedProperty.__slots__


class Attendee(EWSElement):
    ELEMENT_NAME = 'Attendee'
    RESPONSE_TYPES = {'Unknown', 'Organizer', 'Tentative', 'Accept', 'Decline', 'NoResponseReceived'}

    __slots__ = ('mailbox', 'response_type', 'last_response_time')

    def __init__(self, mailbox, response_type, last_response_time=None):
        assert isinstance(mailbox, Mailbox)
        assert response_type in self.RESPONSE_TYPES
        if last_response_time is not None:
            assert isinstance(last_response_time, EWSDateTime)
        self.mailbox = mailbox
        self.response_type = response_type
        self.last_response_time = last_response_time

    def to_xml(self, version):
        attendee = create_element(self.request_tag())
        set_xml_value(attendee, self.mailbox, version)
        add_xml_child(attendee, 't:ResponseType', self.response_type)
        if self.last_response_time:
            add_xml_child(attendee, 't:LastResponseTime', self.last_response_time)
        return attendee

    @classmethod
    def from_xml(cls, elem):
        if elem is None:
            return None
        assert elem.tag == cls.response_tag(), (cls, elem.tag, cls.response_tag())
        last_response_time = get_xml_attr(elem, '{%s}LastResponseTime' % TNS)
        return cls(
            mailbox=Mailbox.from_xml(elem=elem.find(Mailbox.response_tag())),
            response_type=get_xml_attr(elem, '{%s}ResponseType' % TNS) or 'Unknown',
            last_response_time=EWSDateTime.from_string(last_response_time) if last_response_time else None,
        )

    @classmethod
    def set_field_xml(cls, field_elem, items, version):
        # Builds the XML for a SetItemField element
        for item in items:
            attendee = create_element(cls.request_tag())
            set_xml_value(attendee, item.mailbox, version)
            field_elem.append(attendee)
        return field_elem

    def __hash__(self):
        # TODO: maybe take 'response_type' and 'last_response_time' into account?
        return hash(self.mailbox)


class Item(EWSElement):
    ELEMENT_NAME = 'Item'
    # The prefix part of the FieldURI for items of this type. See
    # https://msdn.microsoft.com/en-us/library/office/aa494315(v=exchg.150).aspx
    FIELDURI_PREFIX = 'item'

    SUBJECT_MAXLENGTH = 255

    # ITEM_FIELDS is a mapping from Python attribute name to a 2-tuple containing XML element name and value type.
    # Not all attributes are supported. See full list at
    # https://msdn.microsoft.com/en-us/library/office/aa580790(v=exchg.150).aspx

    # 'extern_id' is not a native EWS Item field. We use it for identification when item originates in an external
    # system. The field is implemented as an extended property on the Item.
    ITEM_FIELDS = {
        'item_id': ('ItemId', string_type),
        'changekey': ('ChangeKey', string_type),
        'mime_content': ('MimeContent', MimeContent),
        'sensitivity': ('Sensitivity', Choice),
        'importance': ('Importance', Choice),
        'is_draft': ('IsDraft', bool),
<<<<<<< HEAD
        'subject': ('Subject', string_type),
=======
        'headers': ('InternetMessageHeaders', [MessageHeader]),
        'subject': ('Subject', str),
>>>>>>> 023d7562
        'body': ('Body', Body),  # Or HTMLBody, which is a subclass of Body
        'attachments': ('Attachments', [Attachment]),  # ItemAttachment or FileAttachment
        'reminder_is_set': ('ReminderIsSet', bool),
        'categories': ('Categories', [string_type]),
        'extern_id': (ExternId, ExternId),
        'datetime_created': ('DateTimeCreated', EWSDateTime),
        'datetime_sent': ('DateTimeSent', EWSDateTime),
        'datetime_received': ('DateTimeReceived', EWSDateTime),
        'last_modified_name': ('LastModifiedName', string_type),
        'last_modified_time': ('LastModifiedTime', EWSDateTime),
    }
    # Possible values for string enums
    CHOICES = {
        'sensitivity': {'Normal', 'Personal', 'Private', 'Confidential'},
        'importance': {'Low', 'Normal', 'High'},
    }
    # Container for extended properties registered by the user
    EXTENDED_PROPERTIES = []
    # The order in which fields must be added to the XML output. It seems the same ordering is needed as the order in
    # which fields are listed at e.g. https://msdn.microsoft.com/en-us/library/office/aa580790(v=exchg.150).aspx
    ORDERED_FIELDS = ()
    # Item fields that are necessary to create an item
    REQUIRED_FIELDS = {'sensitivity', 'importance', 'reminder_is_set'}
    # Fields that are read-only in Exchange. Put mime_content and headers here until they are properly supported
    READONLY_FIELDS = {'is_draft', 'datetime_created', 'datetime_sent', 'datetime_received', 'last_modified_name',
                       'last_modified_time', 'mime_content', 'headers'}
    # Fields that are readonly when an item is no longer a draft. Updating these would result in
    # ErrorInvalidPropertyUpdateSentMessage
    READONLY_AFTER_SEND_FIELDS = set()

    # 'account' is optional but allows calling 'send()'
    # 'folder' is optional but allows calling 'save()' and 'delete()'
    __slots__ = ('account', 'folder') + tuple(ITEM_FIELDS)

    def __init__(self, **kwargs):
        for k in Item.__slots__:
            default = False if k == 'reminder_is_set' else [] if k == 'attachments' else None
            v = kwargs.pop(k, default)
            if v is not None:
                # Test if arguments have the correct type. Some types, e.g. ExtendedProperty and Body, are special
                # because we want to allow setting the attribute as a simple Python type for simplicity and ease of use,
                # while allowing the actual class instances.
                # 'field_type' may be a list with a single type. In that case we want to check all list members.
                if k == 'account':
                    from .account import Account
                    field_type = Account
                elif k == 'folder':
                    field_type = Folder
                else:
                    field_type = self.type_for_field(k)
                if isinstance(field_type, list):
                    elem_type = field_type[0]
                    assert isinstance(v, list)
                    for item in v:
                        if not isinstance(item, elem_type):
                            raise TypeError('Field %s value "%s" must be of type %s' % (k, v, field_type))
                else:
                    if isanysubclass(field_type, ExtendedProperty):
                        valid_field_types = (field_type, field_type.python_type())
                    elif field_type in (Body, HTMLBody, Choice, MimeContent):
                        valid_field_types = (field_type, string_type)
                    else:
                        valid_field_types = (field_type,)
                    if not isinstance(v, valid_field_types):
                        raise TypeError('Field %s value "%s" must be of type %s' % (k, v, field_type))
            setattr(self, k, v)
        for k, v in kwargs.items():
            raise TypeError("'%s' is an invalid keyword argument for this function" % k)
        for a in self.attachments:
            if a.parent_item:
                assert a.parent_item is self  # An attachment cannot refer to 'self' in __init__
            else:
                a.parent_item = self
            self.attach(self.attachments)

    def save(self, conflict_resolution=AUTO_RESOLVE, send_meeting_invitations=SEND_TO_NONE):
        item = self._save(message_disposition=SAVE_ONLY, conflict_resolution=conflict_resolution,
                                        send_meeting_invitations=send_meeting_invitations)
        if self.item_id:
            # _save() returns tuple()
            item_id, changekey = item
            assert self.item_id == item_id
            assert self.changekey != changekey
            self.changekey = changekey
        else:
            # _save() returns Item
            self.item_id, self.changekey = item.item_id, item.changekey
            for old_att, new_att in zip(self.attachments, item.attachments):
                assert old_att.attachment_id is None
                assert new_att.attachment_id is not None
                old_att.attachment_id = new_att.attachment_id
        return self

    def _save(self, message_disposition, conflict_resolution, send_meeting_invitations):
        if not self.account:
            raise ValueError('Item must have an account')
        if self.item_id:
            assert self.changekey
            update_fields = []
            for f in self.fieldnames():
                if f == 'attachments':
                    # Attachments are handled separately after item creation
                    continue
                if f in self.readonly_fields():
                    # These cannot be changed
                    continue
                if not self.is_draft and f in self.readonly_after_send_fields():
                    # These cannot be changed when the item is no longer a draft
                    continue
                if f in self.required_fields() and getattr(self, f) is None:
                    continue
                update_fields.append(f)
            res = self.account.bulk_update(
                items=[(self, update_fields)], message_disposition=message_disposition,
                conflict_resolution=conflict_resolution,
                send_meeting_invitations_or_cancellations=send_meeting_invitations)
            if message_disposition == SEND_AND_SAVE_COPY:
                assert len(res) == 0
                return None
            else:
                if not res:
                    raise ValueError('Item disappeared')
                assert len(res) == 1, res
                return res[0]
        else:
            res = self.account.bulk_create(
                items=[self], folder=self.folder, message_disposition=message_disposition,
                send_meeting_invitations=send_meeting_invitations)
            if message_disposition in (SEND_ONLY, SEND_AND_SAVE_COPY):
                assert len(res) == 0
                return None
            else:
                assert len(res) == 1, res
                return res[0]

    def refresh(self):
        # Updates the item based on fresh data from EWS
        if not self.account:
            raise ValueError('Item must have an account')
        res = self.account.fetch(ids=[self])
        if not res:
            raise ValueError('Item disappeared')
        assert len(res) == 1, res
        fresh_item = res[0]
        for k in self.__slots__:
            setattr(self, k, getattr(fresh_item, k))

    def move(self, to_folder):
        if not self.account:
            raise ValueError('Item must have an account')
        res = self.account.bulk_move(ids=[self], to_folder=to_folder)
        if not res:
            raise ValueError('Item disappeared')
        assert len(res) == 1, res
        self.item_id, self.changekey = res[0]
        self.folder = to_folder

    def move_to_trash(self, send_meeting_cancellations=SEND_TO_NONE,
                      affected_task_occurrences=SPECIFIED_OCCURRENCE_ONLY, suppress_read_receipts=True):
        # Delete and move to the trash folder.
        self._delete(delete_type=MOVE_TO_DELETED_ITEMS, send_meeting_cancellations=send_meeting_cancellations,
                     affected_task_occurrences=affected_task_occurrences, suppress_read_receipts=suppress_read_receipts)
        self.item_id, self.changekey = None, None
        self.folder = self.folder.account.trash

    def soft_delete(self, send_meeting_cancellations=SEND_TO_NONE, affected_task_occurrences=SPECIFIED_OCCURRENCE_ONLY,
                    suppress_read_receipts=True):
        # Delete and move to the dumpster, if it is enabled.
        self._delete(delete_type=SOFT_DELETE, send_meeting_cancellations=send_meeting_cancellations,
                     affected_task_occurrences=affected_task_occurrences, suppress_read_receipts=suppress_read_receipts)
        self.item_id, self.changekey = None, None
        self.folder = self.folder.account.recoverable_deleted_items

    def delete(self, send_meeting_cancellations=SEND_TO_NONE, affected_task_occurrences=SPECIFIED_OCCURRENCE_ONLY,
               suppress_read_receipts=True):
        # Remove the item permanently. No copies are stored anywhere.
        self._delete(delete_type=HARD_DELETE, send_meeting_cancellations=send_meeting_cancellations,
                     affected_task_occurrences=affected_task_occurrences, suppress_read_receipts=suppress_read_receipts)
        self.item_id, self.changekey, self.folder = None, None, None

    def _delete(self, delete_type, send_meeting_cancellations, affected_task_occurrences, suppress_read_receipts):
        if not self.account:
            raise ValueError('Item must have an account')
        res = self.account.bulk_delete(
            ids=[self], delete_type=delete_type, send_meeting_cancellations=send_meeting_cancellations,
            affected_task_occurrences=affected_task_occurrences, suppress_read_receipts=suppress_read_receipts)
        if not res:
            raise ValueError('Item disappeared')
        assert len(res) == 1, res
        if not res[0][0]:
            raise ValueError('Error deleting message: %s', res[0][1])

    def attach(self, attachments):
        """Add an attachment, or a list of attachments, to this item. If the item has already been saved, the
        attachments will be created on the server immediately. If the item has not yet been saved, the attachments will
        be created on the server the item is saved.

        Adding attachments to an existing item will update the changekey of the item.
        """
        if isinstance(attachments, Attachment):
            attachments = [attachments]
        for a in attachments:
            assert isinstance(a, Attachment)
            if not a.parent_item:
                a.parent_item = self
            if self.item_id and not a.attachment_id:
                # Already saved object. Attach the attachment server-side now
                a.attach()
            if a not in self.attachments:
                self.attachments.append(a)

    def detach(self, attachments):
        """Remove an attachment, or a list of attachments, from this item. If the item has already been saved, the
        attachments will be deleted on the server immediately. If the item has not yet been saved, the attachments will
        simply not be created on the server the item is saved.

        Removing attachments from an existing item will update the changekey of the item.
        """
        if isinstance(attachments, Attachment):
            attachments = [attachments]
        for a in attachments:
            assert isinstance(a, Attachment)
            assert a.parent_item is self
            if self.item_id:
                # Item is already created. Detach  the attachment server-side now
                a.detach()
            if a in self.attachments:
                self.attachments.remove(a)

    @classmethod
    def fieldnames(cls):
        # Return non-ID field names
        return tuple(f for f in cls.ITEM_FIELDS if f not in ('item_id', 'changekey'))

    @classmethod
    def ordered_fieldnames(cls):
        res = []
        for f in cls.ORDERED_FIELDS:
            if isinstance(f, list):
                # This is the EXTENDED_PROPERTIES element which can be modified by register(). Expand the list
                res.extend(f)
            else:
                res.append(f)
        return res

    @classmethod
    def uri_for_field(cls, fieldname):
        return cls.ITEM_FIELDS[fieldname][0]

    @classmethod
    def fielduri_for_field(cls, fieldname):
        # See all valid FieldURI values at https://msdn.microsoft.com/en-us/library/office/aa494315(v=exchg.150).aspx
        try:
            uri = cls.uri_for_field(fieldname)
        except KeyError:
            raise ValueError("No fielduri defined for fieldname '%s'" % fieldname)
        if isinstance(uri, string_types):
            return '%s:%s' % (cls.FIELDURI_PREFIX, uri)
        return uri

    @classmethod
    def elem_for_field(cls, fieldname):
        assert isinstance(fieldname, string_types)
        try:
            uri = cls.uri_for_field(fieldname)
        except KeyError:
            raise ValueError("No fielduri defined for fieldname '%s'" % fieldname)
        assert isinstance(uri, string_types)
        return create_element('t:%s' % uri)

    @classmethod
    def response_xml_elem_for_field(cls, fieldname):
        try:
            uri = cls.uri_for_field(fieldname)
        except KeyError:
            raise ValueError("No fielduri defined for fieldname '%s'" % fieldname)
        if isinstance(uri, string_types):
            return '{%s}%s' % (TNS, uri)
        if issubclass(uri, IndexedField):
            return '{%s}%s' % (TNS, uri.PARENT_ELEMENT_NAME)
        assert False, 'Unknown uri for fieldname %s: %s' % (fieldname, uri)

    @classmethod
    def required_fields(cls):
        return Item.REQUIRED_FIELDS

    @classmethod
    def readonly_fields(cls):
        return Item.READONLY_FIELDS

    @classmethod
    def readonly_after_send_fields(cls):
        return Item.READONLY_AFTER_SEND_FIELDS

    @classmethod
    def complex_fields(cls):
        # Return fields that are not complex EWS types. Quoting the EWS FindItem docs:
        #
        #   The FindItem operation returns only the first 512 bytes of any streamable property. For Unicode, it returns
        #   the first 255 characters by using a null-terminated Unicode string. It does not return any of the message
        #   body formats or the recipient lists.
        #
        simple_types = (bool, int, string_type, [string_type], AnyURI, Choice, EWSDateTime)
        return tuple(f for f in cls.fieldnames() if cls.type_for_field(f) not in simple_types) + ('item_id', 'changekey')

    @classmethod
    def type_for_field(cls, fieldname):
        try:
            return cls.ITEM_FIELDS[fieldname][1]
        except KeyError:
            raise ValueError("No type defined for fieldname '%s'" % fieldname)

    @classmethod
    def additional_property_elems(cls, fieldname):
        elems = []
        field_uri = cls.fielduri_for_field(fieldname)
        if isinstance(field_uri, string_types):
            elems.append(create_element('t:FieldURI', FieldURI=field_uri))
        elif issubclass(field_uri, IndexedField):
            for l in field_uri.LABELS:
                field_uri_xml = field_uri.field_uri_xml(label=l)
                if hasattr(field_uri_xml, '__iter__'):
                    elems.extend(field_uri_xml)
                else:
                    elems.append(field_uri_xml)
        elif issubclass(field_uri, ExtendedProperty):
            elems.append(field_uri.field_uri_xml())
        else:
            assert False, 'Unknown field_uri type: %s' % field_uri
        return elems

    @classmethod
    def id_from_xml(cls, elem):
        id_elem = elem.find(ItemId.response_tag())
        if id_elem is None:
            return None, None
        return id_elem.get(ItemId.ID_ATTR), id_elem.get(ItemId.CHANGEKEY_ATTR)

    @classmethod
    def from_xml(cls, elem, account=None, folder=None):
        assert elem.tag == cls.response_tag(), (cls, elem.tag, cls.response_tag())
        item_id, changekey = cls.id_from_xml(elem)
        kwargs = {}
        extended_properties = elem.findall(ExtendedProperty.response_tag())
        for fieldname in cls.fieldnames():
            field_type = cls.type_for_field(fieldname)
            if field_type in (EWSDateTime, bool, int, Decimal, string_type, Choice, Email, AnyURI, Body, HTMLBody, MimeContent):
                field_elem = elem.find(cls.response_xml_elem_for_field(fieldname))
                val = None if field_elem is None else field_elem.text.strip() if field_elem.text else None
                if val is not None:
                    try:
                        val = xml_text_to_value(value=val, field_type=field_type)
                    except ValueError:
                        pass
                    except KeyError:
                        assert False, 'Field %s type %s not supported' % (fieldname, field_type)
                    if fieldname == 'body':
                        body_type = field_elem.get('BodyType')
                        try:
                            val = {
                                Body.body_type: lambda v: Body(v),
                                HTMLBody.body_type: lambda v: HTMLBody(v),
                            }[body_type](val)
                        except KeyError:
                            assert False, "Unknown BodyType '%s'" % body_type
                    kwargs[fieldname] = val
            elif isinstance(field_type, list):
                list_type = field_type[0]
                if list_type == string_type:
                    iter_elem = elem.find(cls.response_xml_elem_for_field(fieldname))
                    if iter_elem is not None:
                        kwargs[fieldname] = get_xml_attrs(iter_elem, '{%s}String' % TNS)
                elif list_type == Attachment:
                    # Look for both FileAttachment and ItemAttachment
                    iter_elem = elem.find(cls.response_xml_elem_for_field(fieldname))
                    if iter_elem is not None:
                        attachments = []
                        for att_type in (FileAttachment, ItemAttachment):
                            attachments.extend(
                                [att_type.from_xml(e) for e in iter_elem.findall(att_type.response_tag())]
                            )
                        kwargs[fieldname] = attachments
                elif issubclass(list_type, EWSElement):
                    iter_elem = elem.find(cls.response_xml_elem_for_field(fieldname))
                    if iter_elem is not None:
                        kwargs[fieldname] = [list_type.from_xml(e) for e in iter_elem.findall(list_type.response_tag())]
                else:
                    assert False, 'Field %s type %s not supported' % (fieldname, field_type)
            elif issubclass(field_type, ExtendedProperty):
                kwargs[fieldname] = field_type.get_value(extended_properties)
            elif issubclass(field_type, EWSElement):
                sub_elem = elem.find(cls.response_xml_elem_for_field(fieldname))
                if sub_elem is not None:
                    if field_type == Mailbox:
                        # We want the nested Mailbox, not the wrapper element
                        kwargs[fieldname] = field_type.from_xml(sub_elem.find(Mailbox.response_tag()))
                    else:
                        kwargs[fieldname] = field_type.from_xml(sub_elem)
            else:
                assert False, 'Field %s type %s not supported' % (fieldname, field_type)
        return cls(item_id=item_id, changekey=changekey, account=account, folder=folder, **kwargs)

    def __eq__(self, other):
        if isinstance(other, tuple):
            item_id, changekey = other
            return self.item_id == item_id and self.changekey == changekey
        return self.item_id == other.item_id and self.changekey == other.changekey

    def __hash__(self):
        # If we have an item_id and changekey, use that as key. Else return a hash of all attributes
        if self.item_id:
            return hash((self.item_id, self.changekey))
        return hash(tuple(
            tuple(attr) if isinstance(attr, list) else attr for attr in (getattr(self, f) for f in self.__slots__)
        ))

    def __str__(self):
        return '\n'.join('%s: %s' % (f, getattr(self, f))
                         for f in ('item_id', 'changekey') + tuple(self.ordered_fieldnames()))

    def __repr__(self):
        return self.__class__.__name__ + '(%s)' % ', '.join(
            '%s=%s' % (k, repr(getattr(self, k))) for k in self.fieldnames()
        )


class ItemMixIn(Item):
    def to_xml(self, version):
        # WARNING: The order of addition of XML elements is VERY important. Exchange expects XML elements in a
        # specific, non-documented order and will fail with meaningless errors if the order is wrong.
        i = create_element(self.request_tag())
        for f in self.ordered_fieldnames():
            assert f not in self.readonly_fields(), (f, self.readonly_fields())
            field_uri = self.fielduri_for_field(f)
            v = getattr(self, f)
            if v is None:
                continue
            if isinstance(v, (tuple, list)) and not v:
                continue
            if isinstance(field_uri, string_types):
                field_elem = self.elem_for_field(f)
                if f == 'body':
                    body_type = HTMLBody.body_type if isinstance(v, HTMLBody) else Body.body_type
                    field_elem.set('BodyType', body_type)
                i.append(set_xml_value(field_elem, v, version))
            elif issubclass(field_uri, IndexedField):
                i.append(set_xml_value(create_element('t:%s' % field_uri.PARENT_ELEMENT_NAME), v, version))
            elif issubclass(field_uri, ExtendedProperty):
                set_xml_value(i, field_uri(getattr(self, f)), version)
            else:
                assert False, 'Unknown field_uri type: %s' % field_uri
        return i

    @classmethod
    def register(cls, attr_name, attr_cls):
        """
        Register a custom extended property in this item class so they can be accessed just like any other attribute
        """
        if attr_name in cls.fieldnames():
            raise AttributeError("%s' is already registered" % attr_name)
        if not issubclass(attr_cls, ExtendedProperty):
            raise ValueError("'%s' must be a subclass of ExtendedProperty" % attr_cls)
        assert attr_name not in cls.EXTENDED_PROPERTIES
        cls.ITEM_FIELDS[attr_name] = (attr_cls, attr_cls)
        cls.EXTENDED_PROPERTIES.append(attr_name)

    @classmethod
    def deregister(cls, attr_name):
        """
        De-register an extended property that has been registered with register()
        """
        if attr_name not in cls.fieldnames():
            raise AttributeError("%s' is not registered" % attr_name)
        attr_cls = cls.type_for_field(attr_name)
        if not issubclass(attr_cls, ExtendedProperty):
            raise AttributeError("'%s' is not registered as an ExtendedProperty")
        assert attr_name in cls.EXTENDED_PROPERTIES
        cls.EXTENDED_PROPERTIES.remove(attr_name)
        del cls.ITEM_FIELDS[attr_name]

    @classmethod
    def fieldnames(cls):
        return tuple(cls.ITEM_FIELDS) + Item.fieldnames()

    @classmethod
    def fielduri_for_field(cls, fieldname):
        try:
            field_uri = cls.ITEM_FIELDS[fieldname][0]
        except KeyError:
            return Item.fielduri_for_field(fieldname)
        if isinstance(field_uri, string_types):
            return '%s:%s' % (cls.FIELDURI_PREFIX, field_uri)
        return field_uri

    @classmethod
    def elem_for_field(cls, fieldname):
        try:
            uri = cls.uri_for_field(fieldname)
        except KeyError:
            return Item.elem_for_field(fieldname)
        assert isinstance(uri, string_types)
        return create_element('t:%s' % uri)

    @classmethod
    def response_xml_elem_for_field(cls, fieldname):
        try:
            uri = cls.uri_for_field(fieldname)
        except KeyError:
            return Item.response_xml_elem_for_field(fieldname)
        if isinstance(uri, string_types):
            return '{%s}%s' % (TNS, uri)
        if issubclass(uri, IndexedField):
            return '{%s}%s' % (TNS, uri.PARENT_ELEMENT_NAME)
        assert False, 'Unknown uri for fieldname %s: %s' % (fieldname, uri)

    @classmethod
    def required_fields(cls):
        return cls.REQUIRED_FIELDS | Item.required_fields()

    @classmethod
    def readonly_fields(cls):
        return cls.READONLY_FIELDS | Item.readonly_fields()

    @classmethod
    def readonly_after_send_fields(cls):
        return cls.READONLY_AFTER_SEND_FIELDS | Item.readonly_after_send_fields()

    @classmethod
    def choices_for_field(cls, fieldname):
        try:
            return cls.CHOICES[fieldname]
        except KeyError:
            return Item.CHOICES[fieldname]

    @classmethod
    def type_for_field(cls, fieldname):
        try:
            return cls.ITEM_FIELDS[fieldname][1]
        except KeyError:
            return Item.type_for_field(fieldname)


@python_2_unicode_compatible
class CalendarItem(ItemMixIn):
    """
    Models a calendar item. Not all attributes are supported. See full list at
    https://msdn.microsoft.com/en-us/library/office/aa564765(v=exchg.150).aspx
    """
    ELEMENT_NAME = 'CalendarItem'
    LOCATION_MAXLENGTH = 255
    FIELDURI_PREFIX = 'calendar'
    CHOICES = {
        # TODO: The 'WorkingElsewhere' status was added in Exchange2015 but we don't support versioned choices yet
        'legacy_free_busy_status': {'Free', 'Tentative', 'Busy', 'OOF', 'NoData'},
    }
    ITEM_FIELDS = {
        'start': ('Start', EWSDateTime),
        'end': ('End', EWSDateTime),
        'location': ('Location', string_type),
        'organizer': ('Organizer', Mailbox),
        'legacy_free_busy_status': ('LegacyFreeBusyStatus', Choice),
        'required_attendees': ('RequiredAttendees', [Attendee]),
        'optional_attendees': ('OptionalAttendees', [Attendee]),
        'resources': ('Resources', [Attendee]),
        'is_all_day': ('IsAllDayEvent', bool),
    }
    EXTENDED_PROPERTIES = ['extern_id']
    ORDERED_FIELDS = (
        'subject', 'sensitivity', 'body', 'attachments', 'categories', 'importance', 'reminder_is_set',
        EXTENDED_PROPERTIES, 'start', 'end', 'is_all_day', 'legacy_free_busy_status', 'location', 'required_attendees',
        'optional_attendees', 'resources'
    )
    REQUIRED_FIELDS = {'subject', 'start', 'end', 'legacy_free_busy_status', 'is_all_day'}
    READONLY_FIELDS = {'organizer'}

    __slots__ = tuple(ITEM_FIELDS) + tuple(Item.ITEM_FIELDS)

    def __init__(self, **kwargs):
        for k in self.ITEM_FIELDS:
            field_type = self.ITEM_FIELDS[k][1]
            default = 'Busy' if k == 'legacy_free_busy_status' \
                else False if (k in self.required_fields() and field_type == bool) else None
            v = kwargs.pop(k, default)
            if k in ('start', 'end') and v and not getattr(v, 'tzinfo'):
                raise ValueError("'%s' must be timezone aware")
            if field_type == Choice:
                assert v is None or v in self.choices_for_field(k), (v, self.choices_for_field(k))
            setattr(self, k, v)
        super(CalendarItem, self).__init__(**kwargs)

    def to_xml(self, version):
        # WARNING: The order of addition of XML elements is VERY important. Exchange expects XML elements in a
        # specific, non-documented order and will fail with meaningless errors if the order is wrong.
        i = super(CalendarItem, self).to_xml(version=version)
        if version.build < EXCHANGE_2010:
            i.append(create_element('t:MeetingTimeZone', TimeZoneName=self.start.tzinfo.ms_id))
        else:
            i.append(create_element('t:StartTimeZone', Id=self.start.tzinfo.ms_id, Name=self.start.tzinfo.ms_name))
            i.append(create_element('t:EndTimeZone', Id=self.end.tzinfo.ms_id, Name=self.end.tzinfo.ms_name))
        return i


class Message(ItemMixIn):
    # Supported attrs: see https://msdn.microsoft.com/en-us/library/office/aa494306(v=exchg.150).aspx
    ELEMENT_NAME = 'Message'
    FIELDURI_PREFIX = 'message'
    # TODO: This list is incomplete
    ITEM_FIELDS = {
        'is_read': ('IsRead', bool),
        'is_delivery_receipt_requested': ('IsDeliveryReceiptRequested', bool),
        'is_read_receipt_requested': ('IsReadReceiptRequested', bool),
        'is_response_requested': ('IsResponseRequested', bool),
        'from': ('From', Mailbox),
        'sender': ('Sender', Mailbox),
        'reply_to': ('ReplyTo', [Mailbox]),
        'to_recipients': ('ToRecipients', [Mailbox]),
        'cc_recipients': ('CcRecipients', [Mailbox]),
        'bcc_recipients': ('BccRecipients', [Mailbox]),
    }
    EXTENDED_PROPERTIES = ['extern_id']
    ORDERED_FIELDS = (
        'subject', 'sensitivity', 'body', 'attachments', 'categories', 'importance', 'reminder_is_set',
        EXTENDED_PROPERTIES,
        # 'sender',
        'to_recipients', 'cc_recipients', 'bcc_recipients',
        'is_read_receipt_requested', 'is_delivery_receipt_requested',
        'from', 'is_read', 'is_response_requested', 'reply_to',
    )
    REQUIRED_FIELDS = {'subject', 'is_read', 'is_delivery_receipt_requested', 'is_read_receipt_requested',
                       'is_response_requested'}
    READONLY_FIELDS = {'sender'}
    READONLY_AFTER_SEND_FIELDS = {'is_read_receipt_requested', 'is_delivery_receipt_requested', 'from', 'sender',
                                  'reply_to', 'to_recipients', 'cc_recipients', 'bcc_recipients'}

    __slots__ = tuple(ITEM_FIELDS) + tuple(Item.ITEM_FIELDS)

    def __init__(self, **kwargs):
        for k in self.ITEM_FIELDS:
            field_type = self.ITEM_FIELDS[k][1]
            default = False if (k in self.required_fields() and field_type == bool) else None
            v = kwargs.pop(k, default)
            if field_type == Choice:
                assert v is None or v in self.choices_for_field(k), (v, self.choices_for_field(k))
            setattr(self, k, v)
        super(Message, self).__init__(**kwargs)

    def send(self, save_copy=True, copy_to_folder=None, conflict_resolution=AUTO_RESOLVE,
             send_meeting_invitations=SEND_TO_NONE):
        # Only sends a message. The message can either be an existing draft stored in EWS or a new message that does
        # not yet exist in EWS.
        if not self.account:
            raise ValueError('Item must have an account')
        if self.item_id:
            res = self.account.bulk_send(ids=[self], save_copy=save_copy, copy_to_folder=copy_to_folder)
            if not res:
                raise ValueError('Item disappeared')
            assert len(res) == 1, res
            if not res[0][0]:
                raise ValueError('Error sending message: %s', res[0][1])
            # The item will be deleted from the original folder
            self.item_id, self.changekey = None, None
            self.folder = copy_to_folder
        else:
            # New message
            if copy_to_folder:
                if not save_copy:
                    raise AttributeError("'save_copy' must be True when 'copy_to_folder' is set")
                # This would better be done via send_and_save() but lets just support it here
                self.folder = copy_to_folder
                return self.send_and_save(conflict_resolution=conflict_resolution,
                                          send_meeting_invitations=send_meeting_invitations)
            assert copy_to_folder is None
            res = self._save(message_disposition=SEND_ONLY, conflict_resolution=conflict_resolution,
                             send_meeting_invitations=send_meeting_invitations)
            assert res is None

    def send_and_save(self, conflict_resolution=AUTO_RESOLVE, send_meeting_invitations=SEND_TO_NONE):
        # Sends Message and saves a copy in the parent folder. Does not return an ItemId.
        res = self._save(message_disposition=SEND_AND_SAVE_COPY, conflict_resolution=conflict_resolution,
                         send_meeting_invitations=send_meeting_invitations)
        assert res is None


class Task(ItemMixIn):
    # Supported attrs: see https://msdn.microsoft.com/en-us/library/office/aa563930(v=exchg.150).aspx
    ELEMENT_NAME = 'Task'
    FIELDURI_PREFIX = 'task'
    NOT_STARTED = 'NotStarted'
    COMPLETED = 'Completed'
    CHOICES = {
        'status': {NOT_STARTED, 'InProgress', COMPLETED, 'WaitingOnOthers', 'Deferred'},
        'delegation_state': {'NoMatch', 'OwnNew', 'Owned', 'Accepted', 'Declined', 'Max'},
    }
    # TODO: This list is incomplete
    ITEM_FIELDS = {
        'actual_work': ('ActualWork', int),
        'assigned_time': ('AssignedTime', EWSDateTime),
        'billing_information': ('BillingInformation', string_type),
        'change_count': ('ChangeCount', int),
        'companies': ('Companies', [string_type]),
        'contacts': ('Contacts', [string_type]),
        'complete_date': ('CompleteDate', EWSDateTime),
        'is_complete': ('IsComplete', bool),
        'due_date': ('DueDate', EWSDateTime),
        'delegator': ('Delegator', string_type),
        'delegation_state': ('DelegationState', Choice),
        'is_recurring': ('IsRecurring', bool),
        'is_team_task': ('IsTeamTask', bool),
        'mileage': ('Mileage', string_type),
        'owner': ('Owner', string_type),
        'percent_complete': ('PercentComplete', Decimal),
        'start_date': ('StartDate', EWSDateTime),
        'status': ('Status', Choice),
        'status_description': ('StatusDescription', string_type),
        'total_work': ('TotalWork', int),
    }
    REQUIRED_FIELDS = {'subject', 'status'}
    EXTENDED_PROPERTIES = ['extern_id']
    ORDERED_FIELDS = (
        'subject', 'sensitivity', 'body', 'attachments', 'categories', 'importance', 'reminder_is_set',
        EXTENDED_PROPERTIES,
        'actual_work',  # 'assigned_time',
        'billing_information',  # 'change_count',
        'companies',  # 'complete_date',
        'contacts',  # 'delegation_state', 'delegator',
        'due_date',  # 'is_complete', 'is_team_task',
        'mileage',  # 'owner',
        'percent_complete', 'start_date', 'status',  # 'status_description',
        'total_work',
    )
    # 'complete_date' can be set, but is ignored by the server, which sets it to now()
    READONLY_FIELDS = {'is_recurring', 'is_complete', 'is_team_task', 'assigned_time', 'change_count',
                       'delegation_state', 'delegator', 'owner', 'status_description', 'complete_date'}

    __slots__ = tuple(ITEM_FIELDS) + tuple(Item.ITEM_FIELDS)

    def __init__(self, **kwargs):
        for k in self.ITEM_FIELDS:
            field_type = self.ITEM_FIELDS[k][1]
            default = False if (k in self.required_fields() and field_type == bool) else None
            v = kwargs.pop(k, default)
            if field_type == Choice:
                assert v is None or v in self.choices_for_field(k), (v, self.choices_for_field(k))
            setattr(self, k, v)
        if self.due_date and self.start_date and self.due_date < self.start_date:
            log.warning("'due_date' must be greater than 'start_date' (%s vs %s). Resetting 'due_date'",
                        self.due_date, self.start_date)
            self.due_date = self.start_date
        if self.complete_date:
            if self.status != self.COMPLETED:
                log.warning("'status' must be '%s' when 'complete_date' is set (%s). Resetting",
                            self.COMPLETED, self.status)
                self.status = self.COMPLETED
            now = UTC_NOW()
            if (self.complete_date - now).total_seconds() > 120:
                # 'complete_date' can be set automatically by the server. Allow some grace between local and server time
                log.warning("'complete_date' must be in the past (%s vs %s). Resetting", self.complete_date, now)
                self.complete_date = now
            if self.start_date and self.complete_date < self.start_date:
                log.warning("'complete_date' must be greater than 'start_date' (%s vs %s). Resetting",
                            self.complete_date, self.start_date)
                self.complete_date = self.start_date
        if self.percent_complete is not None:
            assert isinstance(self.percent_complete, Decimal)
            assert Decimal(0) <= self.percent_complete <= Decimal(100), self.percent_complete
            if self.status == self.COMPLETED and self.percent_complete != Decimal(100):
                # percent_complete must be 100% if task is complete
                log.warning("'percent_complete' must be 100 when 'status' is '%s' (%s). Resetting",
                            self.COMPLETED, self.percent_complete)
                self.percent_complete = Decimal(100)
            elif self.status == self.NOT_STARTED and self.percent_complete != Decimal(0):
                # percent_complete must be 0% if task is not started
                log.warning("'percent_complete' must be 0 when 'status' is '%s' (%s). Resetting",
                            self.NOT_STARTED, self.percent_complete)
                self.percent_complete = Decimal(0)
        super(Task, self).__init__(**kwargs)


class Contact(ItemMixIn):
    # Supported attrs: see https://msdn.microsoft.com/en-us/library/office/aa581315(v=exchg.150).aspx
    ELEMENT_NAME = 'Contact'
    FIELDURI_PREFIX = 'contacts'
    CHOICES = {
        'file_as_mapping': {
            'None', 'LastCommaFirst', 'FirstSpaceLast', 'Company', 'LastCommaFirstCompany', 'CompanyLastFirst',
            'LastFirst', 'LastFirstCompany', 'CompanyLastCommaFirst', 'LastFirstSuffix', 'LastSpaceFirstCompany',
            'CompanyLastSpaceFirst', 'LastSpaceFirst', 'DisplayName', 'FirstName', 'LastFirstMiddleSuffix', 'LastName',
            'Empty',
        }
    }
    # TODO: This list is incomplete
    ITEM_FIELDS = {
        'file_as': ('FileAs', string_type),
        'file_as_mapping': ('FileAsMapping', Choice),
        'display_name': ('DisplayName', string_type),
        'given_name': ('GivenName', string_type),
        'initials': ('Initials', string_type),
        'middle_name': ('MiddleName', string_type),
        'nickname': ('Nickname', string_type),
        'company_name': ('CompanyName', string_type),
        'email_addresses': (EmailAddress, [EmailAddress]),
        'physical_addresses': (PhysicalAddress, [PhysicalAddress]),
        'phone_numbers': (PhoneNumber, [PhoneNumber]),
        'assistant_name': ('AssistantName', string_type),
        'birthday': ('Birthday', EWSDateTime),
        'business_homepage': ('BusinessHomePage', AnyURI),
        'companies': ('Companies', [string_type]),
        'department': ('Department', string_type),
        'generation': ('Generation', string_type),
        # 'im_addresses': ('ImAddresses', [ImAddress]),
        'job_title': ('JobTitle', string_type),
        'manager': ('Manager', string_type),
        'mileage': ('Mileage', string_type),
        'office': ('OfficeLocation', string_type),
        'profession': ('Profession', string_type),
        'surname': ('Surname', string_type),
        # 'email_alias': ('Alias', Email),
        # 'notes': ('Notes', string_type),  # Only available from Exchange 2010 SP2
    }
    REQUIRED_FIELDS = {'display_name'}
    EXTENDED_PROPERTIES = ['extern_id']
    ORDERED_FIELDS = (
        'subject', 'sensitivity', 'body', 'attachments', 'categories', 'importance', 'reminder_is_set',
        EXTENDED_PROPERTIES,
        'file_as', 'file_as_mapping',
        'display_name', 'given_name', 'initials', 'middle_name', 'nickname', 'company_name',
        'email_addresses', 'physical_addresses',
        'phone_numbers',
        'assistant_name', 'birthday', 'business_homepage', 'companies', 'department',
        'generation', 'job_title', 'manager', 'mileage', 'office', 'profession', 'surname',  # 'email_alias', 'notes',
    )

    __slots__ = tuple(ITEM_FIELDS) + tuple(Item.ITEM_FIELDS)

    def __init__(self, **kwargs):
        for k in self.ITEM_FIELDS:
            field_type = self.ITEM_FIELDS[k][1]
            default = False if (k in self.required_fields() and field_type == bool) else None
            v = kwargs.pop(k, default)
            if field_type == Choice:
                assert v is None or v in self.choices_for_field(k), (v, self.choices_for_field(k))
            setattr(self, k, v)
        super(Contact, self).__init__(**kwargs)


class MeetingRequest(ItemMixIn):
    # Supported attrs: https://msdn.microsoft.com/en-us/library/office/aa565229(v=exchg.150).aspx
    # TODO: Untested and unfinished. Only the bare minimum supported to allow reading a folder that contains meeting
    # requests.
    ELEMENT_NAME = 'MeetingRequest'
    FIELDURI_PREFIX = 'meetingRequest'
    ITEM_FIELDS = {
    }
    EXTENDED_PROPERTIES = []
    ORDERED_FIELDS = (
        'subject', EXTENDED_PROPERTIES, 'from', 'is_read', 'start', 'end'
    )
    REQUIRED_FIELDS = {'subject'}
    READONLY_FIELDS = {'from'}

    __slots__ = tuple(ITEM_FIELDS) + tuple(Item.ITEM_FIELDS)

    def __init__(self, **kwargs):
        for k in self.ITEM_FIELDS:
            field_type = self.ITEM_FIELDS[k][1]
            default = False if (k in self.required_fields() and field_type == bool) else None
            v = kwargs.pop(k, default)
            setattr(self, k, v)
        super(MeetingRequest, self).__init__(**kwargs)


class MeetingResponse(ItemMixIn):
    # Supported attrs: https://msdn.microsoft.com/en-us/library/office/aa564337(v=exchg.150).aspx
    # TODO: Untested and unfinished. Only the bare minimum supported to allow reading a folder that contains meeting
    # requests.
    ELEMENT_NAME = 'MeetingResponse'
    FIELDURI_PREFIX = 'meetingRequest'
    ITEM_FIELDS = {
    }
    EXTENDED_PROPERTIES = []
    ORDERED_FIELDS = (
        'subject', EXTENDED_PROPERTIES, 'from', 'is_read', 'start', 'end'
    )
    REQUIRED_FIELDS = {'subject'}
    READONLY_FIELDS = {'from'}

    __slots__ = tuple(ITEM_FIELDS) + tuple(Item.ITEM_FIELDS)

    def __init__(self, **kwargs):
        for k in self.ITEM_FIELDS:
            field_type = self.ITEM_FIELDS[k][1]
            default = False if (k in self.required_fields() and field_type == bool) else None
            v = kwargs.pop(k, default)
            setattr(self, k, v)
        super(MeetingResponse, self).__init__(**kwargs)


class MeetingCancellation(ItemMixIn):
    # Supported attrs: https://msdn.microsoft.com/en-us/library/office/aa564685(v=exchg.150).aspx
    # TODO: Untested and unfinished. Only the bare minimum supported to allow reading a folder that contains meeting
    # cancellations.
    ELEMENT_NAME = 'MeetingCancellation'
    FIELDURI_PREFIX = 'meetingRequest'
    ITEM_FIELDS = {
    }
    EXTENDED_PROPERTIES = []
    ORDERED_FIELDS = (
        'subject', EXTENDED_PROPERTIES, 'from', 'is_read', 'start', 'end'
    )
    REQUIRED_FIELDS = {'subject'}
    READONLY_FIELDS = {'from'}

    __slots__ = tuple(ITEM_FIELDS) + tuple(Item.ITEM_FIELDS)

    def __init__(self, **kwargs):
        for k in self.ITEM_FIELDS:
            field_type = self.ITEM_FIELDS[k][1]
            default = False if (k in self.required_fields() and field_type == bool) else None
            v = kwargs.pop(k, default)
            setattr(self, k, v)
        super(MeetingCancellation, self).__init__(**kwargs)


class FileAttachment(Attachment):
    """
    MSDN: https://msdn.microsoft.com/en-us/library/office/aa580492(v=exchg.150).aspx
    """
    # TODO: This class is most likely inefficient for large data. Investigate methods to reduce copying
    ELEMENT_NAME = 'FileAttachment'
    ATTACHMENT_FIELDS = {
        'content': ('Content', bytes),
        'is_contact_photo': ('IsContactPhoto', bool),
    }
    ATTACHMENT_FIELDS.update(Attachment.ATTACHMENT_FIELDS)
    ORDERED_FIELDS = (
        'attachment_id', 'name', 'content_type', 'content_id', 'content_location', 'size', 'last_modified_time',
        'is_inline', 'is_contact_photo', 'content',
    )

    __slots__ = ('parent_item',) + tuple(ORDERED_FIELDS[:-1]) + ('_content',)

    def __init__(self, content=None, is_contact_photo=None, *args, **kwargs):
        super(FileAttachment, self).__init__(*args, **kwargs)
        self._content = content
        self.is_contact_photo = is_contact_photo
        for field_name, (_, field_type) in self.ATTACHMENT_FIELDS.items():
            if field_name == 'content':
                field_name = '_content'
            val = getattr(self, field_name)
            if val is not None and not isinstance(val, field_type):
                raise ValueError("Field '%s' must be of type '%s'" % (field_name, field_type))

    @property
    def content(self):
        if self.attachment_id is None:
            return self._content
        if self._content is not None:
            return self._content
        # We have an ID to the data but still haven't called GetAttachment to get the actual data. Do that now.
        if not self.parent_item.account:
            raise ValueError('%s must have an account' % self.__class__.__name__)
        items = list(map(
            lambda i: self.__class__.from_xml(elem=i),
            GetAttachment(account=self.parent_item.account).call(items=[self.attachment_id])
        ))
        assert len(items) == 1
        self._content = items[0]._content
        return self._content

    @content.setter
    def content(self, value):
        assert isinstance(value, bytes)
        self._content = value


class ItemAttachment(Attachment):
    """
    MSDN: https://msdn.microsoft.com/en-us/library/office/aa562997(v=exchg.150).aspx
    """
    ELEMENT_NAME = 'ItemAttachment'
    ATTACHMENT_FIELDS = {
        'item': (Item, Item),
    }
    ATTACHMENT_FIELDS.update(Attachment.ATTACHMENT_FIELDS)
    ORDERED_FIELDS = (
        'attachment_id', 'name', 'content_type', 'content_id', 'content_location', 'size', 'last_modified_time',
        'is_inline', 'item',
    )

    __slots__ = ('parent_item',) + tuple(ORDERED_FIELDS[:-1]) + ('_item',)

    def __init__(self, item=None, *args, **kwargs):
        super(ItemAttachment, self).__init__(*args, **kwargs)
        self._item = item
        for field_name, (_, field_type) in self.ATTACHMENT_FIELDS.items():
            if field_name == 'item':
                field_name = '_item'
            val = getattr(self, field_name)
            if val is not None and not isinstance(val, field_type):
                raise ValueError("Field '%s' must be of type '%s'" % (field_name, field_type))

    @property
    def item(self):
        if self.attachment_id is None:
            return self._item
        if self._item is not None:
            return self._item
        # We have an ID to the data but still haven't called GetAttachment to get the actual data. Do that now.
        if not self.parent_item.account:
            raise ValueError('%s must have an account' % self.__class__.__name__)
        items = list(map(
            lambda i: self.__class__.from_xml(elem=i),
            GetAttachment(account=self.parent_item.account).call(items=[self.attachment_id])
        ))
        assert len(items) == 1
        self._item = items[0]._item
        return self._item

    @item.setter
    def item(self, value):
        assert isinstance(value, Item)
        self._item = value


ITEM_CLASSES = (CalendarItem, Contact, Message, Task, MeetingRequest, MeetingResponse, MeetingCancellation)


@python_2_unicode_compatible
class Folder(EWSElement):
    DISTINGUISHED_FOLDER_ID = None  # See https://msdn.microsoft.com/en-us/library/office/aa580808(v=exchg.150).aspx
    # Default item type for this folder. See http://msdn.microsoft.com/en-us/library/hh354773(v=exchg.80).aspx
    CONTAINER_CLASS = None
    supported_item_models = ITEM_CLASSES  # The Item types that this folder can contain. Default is all
    LOCALIZED_NAMES = dict()  # A map of (str)locale: (tuple)localized_folder_names
    ITEM_MODEL_MAP = {cls.response_tag(): cls for cls in ITEM_CLASSES}

    def __init__(self, account, name=None, folder_class=None, folder_id=None, changekey=None):
        self.account = account
        self.name = name or self.DISTINGUISHED_FOLDER_ID
        self.folder_class = folder_class
        self.folder_id = folder_id
        self.changekey = changekey
        if not self.is_distinguished:
            assert self.folder_id
        if self.folder_id:
            assert self.changekey
        log.debug('%s created for %s', self, account)

    @property
    def is_distinguished(self):
        if not self.name or not self.DISTINGUISHED_FOLDER_ID:
            return False
        return self.name.lower() == self.DISTINGUISHED_FOLDER_ID.lower()

    @staticmethod
    def folder_cls_from_container_class(container_class):
        """Returns a reasonable folder class given a container class, e.g. 'IPF.Note'
        """
        return {cls.CONTAINER_CLASS: cls for cls in (Calendar, Contacts, Messages, Tasks)}.get(container_class, Folder)

    @staticmethod
    def folder_cls_from_folder_name(folder_name, locale):
        """Returns the folder class that matches a localized folder name.

        locale is a string, e.g. 'da_DK'
        """
        folder_classes = set(WELLKNOWN_FOLDERS.values())
        for folder_cls in folder_classes:
            for localized_name in folder_cls.LOCALIZED_NAMES.get(locale, []):
                if folder_name.lower() == localized_name.lower():
                    return folder_cls
        raise KeyError()

    @classmethod
    def item_model_from_tag(cls, tag):
        return cls.ITEM_MODEL_MAP[tag]

    @classmethod
    def allowed_field_names(cls):
        field_names = set()
        for item_model in cls.supported_item_models:
            field_names.update(item_model.fieldnames())
        return field_names

    @classmethod
    def complex_field_names(cls):
        field_names = set()
        for item_model in cls.supported_item_models:
            field_names.update(item_model.complex_fields())
        return field_names

    @classmethod
    def additional_property_elems(cls, fieldnames):
        # Some field names have more than one FieldURI. For example, 'mileage' field is present on both Contact and
        # Task, as contacts:Mileage and tasks:Mileage.
        elem_attrs = set()
        unique_elems = []
        for f in fieldnames:
            is_valid = False
            for item_model in cls.supported_item_models:
                try:
                    # Make sure to remove duplicate FieldURI elements
                    for elem in item_model.additional_property_elems(fieldname=f):
                        attrs = tuple(elem.items())
                        if attrs in elem_attrs:
                            continue
                        elem_attrs.add(attrs)
                        unique_elems.append(elem)
                    is_valid = True
                except ValueError:
                    pass
            if not is_valid:
                raise ValueError("No fielduri defined for fieldname '%s'" % f)
        return unique_elems

    @classmethod
    def fielduri_for_field(cls, fieldname):
        for item_model in cls.supported_item_models:
            try:
                return item_model.fielduri_for_field(fieldname=fieldname)
            except ValueError:
                pass
        raise ValueError("No fielduri defined for fieldname '%s'" % fieldname)

    def all(self):
        return QuerySet(self).all()

    def none(self):
        return QuerySet(self).none()

    def filter(self, *args, **kwargs):
        return QuerySet(self).filter(*args, **kwargs)

    def exclude(self, *args, **kwargs):
        return QuerySet(self).exclude(*args, **kwargs)

    def get(self, *args, **kwargs):
        return QuerySet(self).get(*args, **kwargs)

    def find_items(self, *args, **kwargs):
        """
        Finds items in the folder.

        'shape' controls the exact fields returned are governed by. Be aware that complex elements can only be fetched
        with fetch().

        'depth' controls the whether to return soft-deleted items or not.

        Non-keyword args may be a search expression as supported by Restriction.from_source(), or a list of Q instances.

        Optional extra keyword arguments follow a Django-like QuerySet filter syntax (see
           https://docs.djangoproject.com/en/1.10/ref/models/querysets/#field-lookups).

        We don't support '__year' and other date-related lookups. We also don't support '__endswith' or '__iendswith'.

        We support the additional '__not' lookup in place of Django's exclude() for simple cases. For more complicated
        cases you need to create a Q object and use ~Q().

        Examples:

            my_account.inbox.filter(datetime_received__gt=EWSDateTime(2016, 1, 1))
            my_account.calendar.filter(start__range=(EWSDateTime(2016, 1, 1), EWSDateTime(2017, 1, 1)))
            my_account.tasks.filter(subject='Hi mom')
            my_account.tasks.filter(subject__not='Hi mom')
            my_account.tasks.filter(subject__contains='Foo')
            my_account.tasks.filter(subject__icontains='foo')

        """
        # 'endswith' and 'iendswith' could be implemented by searching with 'contains' or 'icontains' and then
        # post-processing items. Fetch the field in question with additional_fields and remove items where the search
        # string is not a postfix.

        shape = kwargs.pop('shape', IdOnly)
        depth = kwargs.pop('depth', SHALLOW)
        assert shape in SHAPE_CHOICES
        assert depth in ITEM_TRAVERSAL_CHOICES

        # Define the extra properties we want on the return objects
        additional_fields = kwargs.pop('additional_fields', tuple())
        if additional_fields:
            allowed_field_names = self.allowed_field_names()
            complex_field_names = self.complex_field_names()
            for f in additional_fields:
                if f not in allowed_field_names:
                    raise ValueError("'%s' is not a field on %s" % (f, self.supported_item_models))
                if f in complex_field_names:
                    raise ValueError("find_items() does not support field '%s'. Use fetch() instead" % f)

        # Get the CalendarView, if any
        calendar_view = kwargs.pop('calendar_view', None)

        # Build up any restrictions
        q = Q.from_filter_args(self.__class__, *args, **kwargs)
        if q and not q.is_empty():
            restriction = Restriction(q.translate_fields(folder_class=self.__class__))
        else:
            restriction = None
        log.debug(
            'Finding %s items for %s (shape: %s, depth: %s, additional_fields: %s, restriction: %s)',
            self.DISTINGUISHED_FOLDER_ID,
            self.account,
            shape,
            depth,
            additional_fields,
            restriction.q if restriction else None,
        )
        items = FindItem(folder=self).call(
            additional_fields=additional_fields,
            restriction=restriction,
            shape=shape,
            depth=depth,
            calendar_view=calendar_view,
        )
        if shape == IdOnly and additional_fields is None:
            return map(Item.id_from_xml, items)
        return map(
            lambda i: self.item_model_from_tag(i.tag).from_xml(elem=i, account=self.account, folder=self),
            items
        )

    def add_items(self, *args, **kwargs):
        warnings.warn('add_items() is deprecated. Use bulk_create() instead', PendingDeprecationWarning)
        return self.bulk_create(*args, **kwargs)

    def bulk_create(self, *args, **kwargs):
        return self.account.bulk_create(folder=self, *args, **kwargs)

    def delete_items(self, *args, **kwargs):
        warnings.warn('delete_items() is deprecated. Use bulk_delete() instead', PendingDeprecationWarning)
        return self.bulk_delete(*args, **kwargs)

    def bulk_delete(self, *args, **kwargs):
        warnings.warn('Folder.bulk_delete() is deprecated. Use Account.bulk_delete() instead', PendingDeprecationWarning)
        return self.account.bulk_delete(*args, **kwargs)

    def update_items(self, *args, **kwargs):
        warnings.warn('update_items() is deprecated. Use bulk_update() instead', PendingDeprecationWarning)
        return self.bulk_update(*args, **kwargs)

    def bulk_update(self, *args, **kwargs):
        warnings.warn('Folder.bulk_update() is deprecated. Use Account.bulk_update() instead', PendingDeprecationWarning)
        return self.account.bulk_update(*args, **kwargs)

    def get_items(self, *args, **kwargs):
        warnings.warn('get_items() is deprecated. Use fetch() instead', PendingDeprecationWarning)
        return self.fetch(*args, **kwargs)

    def fetch(self, *args, **kwargs):
        if hasattr(self, 'with_extra_fields'):
            raise DeprecationWarning(
                "'%(cls)s.with_extra_fields' is deprecated. Use 'fetch(ids, only_fields=[...])' instead"
                % dict(cls=self.__class__.__name__))
        return self.account.fetch(folder=self, *args, **kwargs)

    def test_access(self):
        """
        Does a simple FindItem to test (read) access to the folder. Maybe the account doesn't exist, maybe the
        service user doesn't have access to the calendar. This will throw the most common errors.
        """
        list(self.filter(subject='DUMMY'))
        return True

    @classmethod
    def from_xml(cls, elem, account=None):
        assert account
        # fld_type = re.sub('{.*}', '', elem.tag)
        fld_id_elem = elem.find(FolderId.response_tag())
        fld_id = fld_id_elem.get(FolderId.ID_ATTR)
        changekey = fld_id_elem.get(FolderId.CHANGEKEY_ATTR)
        display_name = get_xml_attr(elem, '{%s}DisplayName' % TNS)
        folder_class = get_xml_attr(elem, '{%s}FolderClass' % TNS)
        return cls(account=account, name=display_name, folder_class=folder_class, folder_id=fld_id, changekey=changekey)

    def to_xml(self, version):
        return FolderId(id=self.folder_id, changekey=self.changekey).to_xml(version=version)

    def get_folders(self, shape=IdOnly, depth=DEEP):
        # 'depth' controls whether to return direct children or recurse into sub-folders
        assert shape in SHAPE_CHOICES
        assert depth in FOLDER_TRAVERSAL_CHOICES
        folders = []
        for elem in FindFolder(folder=self).call(
                additional_fields=('folder:DisplayName', 'folder:FolderClass'),
                shape=shape,
                depth=depth
        ):
            # The "FolderClass" element value is the only indication we have in the FindFolder response of which
            # folder class we should create the folder with.
            #
            # We should be able to just use the name, but apparently default folder names can be renamed to a set of
            # localized names using a PowerShell command:
            #     https://technet.microsoft.com/da-dk/library/dd351103(v=exchg.160).aspx
            #
            # Instead, search for a folder class using the localized name. If none are found, fall back to getting the
            # folder class by the "FolderClass" value.
            #
            # TODO: fld_class.LOCALIZED_NAMES is most definitely neither complete nor authoritative
            dummy_fld = Folder.from_xml(elem=elem, account=self.account)  # We use from_xml() only to parse elem
            try:
                folder_cls = self.folder_cls_from_folder_name(folder_name=dummy_fld.name, locale=self.account.locale)
                log.debug('Folder class %s matches localized folder name %s', folder_cls, dummy_fld.name)
            except KeyError:
                folder_cls = self.folder_cls_from_container_class(dummy_fld.folder_class)
                log.debug('Folder class %s matches container class %s (%s)', folder_cls, dummy_fld.folder_class, dummy_fld.name)
            folders.append(folder_cls(**dummy_fld.__dict__))
        return folders

    def get_folder_by_name(self, name):
        """Takes a case-sensitive folder name and returns an instance of that folder, if a folder with that name exists
        as a direct or indirect subfolder of this folder.
        """
        assert isinstance(name, string_types)
        matching_folders = []
        for f in self.get_folders(depth=DEEP):
            if f.name == name:
                matching_folders.append(f)
        if not matching_folders:
            raise ValueError('No subfolders found with name %s' % name)
        if len(matching_folders) > 1:
            raise ValueError('Multiple subfolders found with name %s' % name)
        return matching_folders[0]

    @classmethod
    def get_distinguished(cls, account, shape=IdOnly):
        assert shape in SHAPE_CHOICES
        folders = []
        for elem in GetFolder(account=account).call(
                distinguished_folder_id=cls.DISTINGUISHED_FOLDER_ID,
                additional_fields=('folder:DisplayName', 'folder:FolderClass'),
                shape=shape
        ):
            folders.append(cls.from_xml(elem=elem, account=account))
        assert len(folders) == 1
        return folders[0]

    def __repr__(self):
        return self.__class__.__name__ + \
               repr((self.account, self.name, self.folder_class, self.folder_id, self.changekey))

    def __str__(self):
        return '%s (%s)' % (self.__class__.__name__, self.name)


class Root(Folder):
    DISTINGUISHED_FOLDER_ID = 'root'


class CalendarView(EWSElement):
    """
    MSDN: https://msdn.microsoft.com/en-US/library/office/aa564515%28v=exchg.150%29.aspx
    """
    ELEMENT_NAME = 'CalendarView'

    __slots__ = ('start', 'end', 'max_items')

    def __init__(self, start, end, max_items=None):
        if not isinstance(start, EWSDateTime):
            raise ValueError("'start' must be an EWSDateTime")
        if not isinstance(end, EWSDateTime):
            raise ValueError("'end' must be an EWSDateTime")
        if not isinstance(end, EWSDateTime):
            raise ValueError("'end' must be an EWSDateTime")
        if end < start:
            raise AttributeError("'start' must be before 'end'")
        if max_items is not None:
            if not isinstance(max_items, int):
                raise ValueError("'max_items' must be an int")
            if max_items < 1:
                raise ValueError("'max_items' must be a positive integer")
        self.start = start
        self.end = end
        self.max_items = max_items

    def request_tag(cls):
        return 'm:%s' % cls.ELEMENT_NAME

    def to_xml(self, version):
        elem = create_element(self.request_tag())
        # Use .set() to not fill up the create_element() cache with unique values
        elem.set('StartDate', value_to_xml_text(self.start.astimezone(UTC)))
        elem.set('EndDate', value_to_xml_text(self.end.astimezone(UTC)))
        if self.max_items is not None:
            elem.set('MaxEntriesReturned', value_to_xml_text(self.max_items))
        return elem


class Calendar(Folder):
    """
    An interface for the Exchange calendar
    """
    DISTINGUISHED_FOLDER_ID = 'calendar'
    CONTAINER_CLASS = 'IPF.Appointment'
    supported_item_models = (CalendarItem,)

    LOCALIZED_NAMES = {
        'da_DK': ('Kalender',)
    }

    def view(self, start, end, max_items=None, *args, **kwargs):
        """ Implements the CalendarView option to FindItem. The difference between filter() and view() is that filter()
        only returns the master CalendarItem for recurring items, while view() unfolds recurring items and returns all
        CalendarItem occurrences as one would normally expect when presenting a calendar.

        Supports the same semantics as filter, except for 'start' and 'end' keyword attributes which are both required
        and behave differently than filter. Here, they denote the start and end of the timespan of the view. All items
        the overlap the timespan are returned (items that end exactly on 'start' are also returned, for some reason).

        EWS does not allow combining CalendarView with search restrictions (filter and exclude).

        'max_items' defines the maximum number of items returned in this view. Optional.
        """
        qs = QuerySet(self).filter(*args, **kwargs)
        qs.calendar_view = CalendarView(start=start, end=end, max_items=max_items)
        return qs


class DeletedItems(Folder):
    DISTINGUISHED_FOLDER_ID = 'deleteditems'
    CONTAINER_CLASS = 'IPF.Note'
    supported_item_models = ITEM_CLASSES

    LOCALIZED_NAMES = {
        'da_DK': ('Slettet post',),
    }


class Messages(Folder):
    CONTAINER_CLASS = 'IPF.Note'
    supported_item_models = (Message, MeetingRequest, MeetingResponse, MeetingCancellation)


class Drafts(Messages):
    DISTINGUISHED_FOLDER_ID = 'drafts'

    LOCALIZED_NAMES = {
        'da_DK': ('Kladder',)
    }


class Inbox(Messages):
    DISTINGUISHED_FOLDER_ID = 'inbox'

    LOCALIZED_NAMES = {
        'da_DK': ('Indbakke',)
    }


class Outbox(Messages):
    DISTINGUISHED_FOLDER_ID = 'outbox'

    LOCALIZED_NAMES = {
        'da_DK': ('Udbakke',),
    }


class SentItems(Messages):
    DISTINGUISHED_FOLDER_ID = 'sentitems'

    LOCALIZED_NAMES = {
        'da_DK': ('Sendt post',)
    }


class JunkEmail(Messages):
    DISTINGUISHED_FOLDER_ID = 'junkemail'

    LOCALIZED_NAMES = {
        'da_DK': ('Uønsket e-mail',),
    }


class RecoverableItemsDeletions(Folder):
    DISTINGUISHED_FOLDER_ID = 'recoverableitemsdeletions'
    supported_item_models = ITEM_CLASSES

    LOCALIZED_NAMES = {
    }


class RecoverableItemsRoot(Folder):
    DISTINGUISHED_FOLDER_ID = 'recoverableitemsroot'
    supported_item_models = ITEM_CLASSES

    LOCALIZED_NAMES = {
    }


class Tasks(Folder):
    DISTINGUISHED_FOLDER_ID = 'tasks'
    CONTAINER_CLASS = 'IPF.Task'
    supported_item_models = (Task,)

    LOCALIZED_NAMES = {
        'da_DK': ('Opgaver',)
    }


class Contacts(Folder):
    DISTINGUISHED_FOLDER_ID = 'contacts'
    CONTAINER_CLASS = 'IPF.Contact'
    supported_item_models = (Contact,)

    LOCALIZED_NAMES = {
        'da_DK': ('Kontaktpersoner',)
    }


class GenericFolder(Folder):
    pass


class WellknownFolder(Folder):
    # Use this class until we have specific folder implementations
    pass


# See http://msdn.microsoft.com/en-us/library/microsoft.exchange.webservices.data.wellknownfoldername(v=exchg.80).aspx
WELLKNOWN_FOLDERS = dict([
    ('Calendar', Calendar),
    ('Contacts', Contacts),
    ('DeletedItems', DeletedItems),
    ('Drafts', Drafts),
    ('Inbox', Inbox),
    ('Journal', WellknownFolder),
    ('Notes', WellknownFolder),
    ('Outbox', Outbox),
    ('SentItems', SentItems),
    ('Tasks', Tasks),
    ('MsgFolderRoot', WellknownFolder),
    ('PublicFoldersRoot', WellknownFolder),
    ('Root', Root),
    ('JunkEmail', JunkEmail),
    ('Search', WellknownFolder),
    ('VoiceMail', WellknownFolder),
    ('RecoverableItemsRoot', RecoverableItemsRoot),
    ('RecoverableItemsDeletions', RecoverableItemsDeletions),
    ('RecoverableItemsVersions', WellknownFolder),
    ('RecoverableItemsPurges', WellknownFolder),
    ('ArchiveRoot', WellknownFolder),
    ('ArchiveMsgFolderRoot', WellknownFolder),
    ('ArchiveDeletedItems', WellknownFolder),
    ('ArchiveRecoverableItemsRoot', Folder),
    ('ArchiveRecoverableItemsDeletions', WellknownFolder),
    ('ArchiveRecoverableItemsVersions', WellknownFolder),
    ('ArchiveRecoverableItemsPurges', WellknownFolder),
    ('SyncIssues', WellknownFolder),
    ('Conflicts', WellknownFolder),
    ('LocalFailures', WellknownFolder),
    ('ServerFailures', WellknownFolder),
    ('RecipientCache', WellknownFolder),
    ('QuickContacts', WellknownFolder),
    ('ConversationHistory', WellknownFolder),
    ('ToDoSearch', WellknownFolder),
    ('', GenericFolder),
])<|MERGE_RESOLUTION|>--- conflicted
+++ resolved
@@ -103,11 +103,7 @@
         return base64.b64decode(self)
 
 
-<<<<<<< HEAD
 class EWSElement(object):
-=======
-class EWSElement:
->>>>>>> 023d7562
     ELEMENT_NAME = None
 
     __slots__ = tuple()
@@ -865,12 +861,8 @@
         'sensitivity': ('Sensitivity', Choice),
         'importance': ('Importance', Choice),
         'is_draft': ('IsDraft', bool),
-<<<<<<< HEAD
         'subject': ('Subject', string_type),
-=======
         'headers': ('InternetMessageHeaders', [MessageHeader]),
-        'subject': ('Subject', str),
->>>>>>> 023d7562
         'body': ('Body', Body),  # Or HTMLBody, which is a subclass of Body
         'attachments': ('Attachments', [Attachment]),  # ItemAttachment or FileAttachment
         'reminder_is_set': ('ReminderIsSet', bool),
