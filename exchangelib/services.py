# coding=utf-8
"""
Implement a selection of EWS services.

Exchange is very picky about things like the order of XML elements in SOAP requests, so we need to generate XML
automatically instead of taking advantage of Python SOAP libraries and the WSDL file.

Exchange EWS references:
    - 2007: http://msdn.microsoft.com/en-us/library/bb409286(v=exchg.80).aspx
    - 2010: http://msdn.microsoft.com/en-us/library/bb409286(v=exchg.140).aspx
    - 2013: http://msdn.microsoft.com/en-us/library/bb409286(v=exchg.150).aspx
"""
from __future__ import unicode_literals

import abc
import datetime
from itertools import chain
import logging
import time
import traceback

from defusedxml.ElementTree import ParseError
from six import text_type

from . import errors
from .errors import EWSWarning, TransportError, SOAPError, ErrorTimeoutExpired, ErrorBatchProcessingStopped, \
    ErrorQuotaExceeded, ErrorCannotDeleteObject, ErrorCreateItemAccessDenied, ErrorFolderNotFound, \
    ErrorNonExistentMailbox, ErrorMailboxStoreUnavailable, ErrorImpersonateUserDenied, ErrorInternalServerError, \
    ErrorInternalServerTransientError, ErrorNoRespondingCASInDestinationSite, ErrorImpersonationFailed, \
    ErrorMailboxMoveInProgress, ErrorAccessDenied, ErrorConnectionFailed, RateLimitError, ErrorServerBusy, \
    ErrorTooManyObjectsOpened, ErrorInvalidLicense, ErrorInvalidSchemaVersionForMailboxVersion, \
    ErrorInvalidServerVersion, ErrorItemNotFound, ErrorADUnavailable, ResponseMessageError, ErrorInvalidChangeKey, \
    ErrorItemSave, ErrorInvalidIdMalformed, ErrorMessageSizeExceeded, UnauthorizedError, \
    ErrorCannotDeleteTaskOccurrence, ErrorMimeContentConversionFailed, ErrorRecurrenceHasNoOccurrence, \
    ErrorNameResolutionMultipleResults, ErrorNameResolutionNoResults, ErrorNoPublicFolderReplicaAvailable, \
    ErrorInvalidOperation
from .ewsdatetime import EWSDateTime, NaiveDateTimeNotAllowed
from .transport import wrap, extra_headers, SOAPNS, TNS, MNS, ENS
from .util import chunkify, create_element, add_xml_child, get_xml_attr, to_xml, post_ratelimited, ElementType, \
    xml_to_str, set_xml_value, peek, xml_text_to_value, redact_email
from .version import EXCHANGE_2010, EXCHANGE_2010_SP2, EXCHANGE_2013, EXCHANGE_2013_SP1

log = logging.getLogger(__name__)

CHUNK_SIZE = 100  # A default chunk size for all services


class EWSService(object):
    __metaclass__ = abc.ABCMeta

    SERVICE_NAME = None  # The name of the SOAP service
    element_container_name = None  # The name of the XML element wrapping the collection of returned items
    # Return exception instance instead of raising exceptions for the following errors when contained in an element
    ERRORS_TO_CATCH_IN_RESPONSE = (
        EWSWarning, ErrorCannotDeleteObject, ErrorInvalidChangeKey, ErrorItemNotFound, ErrorItemSave,
        ErrorInvalidIdMalformed, ErrorMessageSizeExceeded, ErrorCannotDeleteTaskOccurrence,
        ErrorMimeContentConversionFailed, ErrorRecurrenceHasNoOccurrence,
    )
    # Similarly, define the warnings we want to return unraised
    WARNINGS_TO_CATCH_IN_RESPONSE = ErrorBatchProcessingStopped
    # Define the warnings we want to ignore, to let response processing proceed
    WARNINGS_TO_IGNORE_IN_RESPONSE = ()

    def __init__(self, protocol, chunk_size=None):
        self.chunk_size = chunk_size or CHUNK_SIZE  # The number of items to send in a single request
        if not isinstance(self.chunk_size, int):
            raise ValueError("'chunk_size' %r must be an integer" % chunk_size)
        if self.chunk_size < 1:
            raise ValueError("'chunk_size' must be a positive number")
        self.protocol = protocol

    # The following two methods are the minimum required to be implemented by subclasses, but the name and number of
    # kwargs differs between services. Therefore, we cannot make these methods abstract.

    # @abc.abstractmethod
    # def call(self, **kwargs):
    #     raise NotImplementedError()

    # @abc.abstractmethod
    # def get_payload(self, **kwargs):
    #     raise NotImplementedError()

    def _get_elements(self, payload):
        if not isinstance(payload, ElementType):
            raise ValueError("'payload' %r must be an ElementType" % payload)
        while True:
            try:
                # Send the request, get the response and do basic sanity checking on the SOAP XML
                response = self._get_response_xml(payload=payload)
                # Read the XML and throw any general EWS error messages. Return a generator over the result elements
                return self._get_elements_in_response(response=response)
            except ErrorServerBusy as e:
                if self.protocol.credentials.fail_fast:
                    raise
                back_off = e.back_off or 60  # Back off 60 seconds if we didn't get an explicit suggested value
                back_off_until = datetime.datetime.now() + datetime.timedelta(seconds=back_off)
                self.protocol.credentials.back_off_until = back_off_until
                # We'll warn about this if we actually need to sleep
                continue
            except (
                    ErrorAccessDenied,
                    ErrorADUnavailable,
                    ErrorBatchProcessingStopped,
                    ErrorCannotDeleteObject,
                    ErrorConnectionFailed,
                    ErrorCreateItemAccessDenied,
                    ErrorFolderNotFound,
                    ErrorImpersonateUserDenied,
                    ErrorImpersonationFailed,
                    ErrorInternalServerError,
                    ErrorInternalServerTransientError,
                    ErrorInvalidChangeKey,
                    ErrorInvalidLicense,
                    ErrorItemNotFound,
                    ErrorMailboxMoveInProgress,
                    ErrorMailboxStoreUnavailable,
                    ErrorNonExistentMailbox,
                    ErrorNoPublicFolderReplicaAvailable,
                    ErrorNoRespondingCASInDestinationSite,
                    ErrorQuotaExceeded,
                    ErrorTimeoutExpired,
                    ErrorTooManyObjectsOpened,
                    RateLimitError,
                    UnauthorizedError,
            ):
                # These are known and understood, and don't require a backtrace
                # TODO: ErrorTooManyObjectsOpened means there are too many connections to the database. We should be
                # able to act on this by lowering the self.protocol connection pool size.
                raise
            except Exception:
                # This may run from a thread pool, which obfuscates the stack trace. Print trace immediately.
                account = self.account if isinstance(self, EWSAccountService) else None
                log.warning('EWS %s, account %s: Exception in _get_elements: %s', self.protocol.service_endpoint,
                            redact_email(account), traceback.format_exc(20))
                raise

    def _get_response_xml(self, payload):
        # Takes an XML tree and returns SOAP payload as an XML tree
        if not isinstance(payload, ElementType):
            raise ValueError("'payload' %r must be an ElementType" % payload)
        # Microsoft really doesn't want to make our lives easy. The server may report one version in our initial version
        # guessing tango, but then the server may decide that any arbitrary legacy backend server may actually process
        # the request for an account. Prepare to handle ErrorInvalidSchemaVersionForMailboxVersion errors and set the
        # server version per-account.
        from .version import API_VERSIONS
        if isinstance(self, EWSAccountService):
            account = self.account
            hint = self.account.version
        else:
            account = None
            hint = self.protocol.version
        api_versions = [hint.api_version] + [v for v in API_VERSIONS if v != hint.api_version]
        for api_version in api_versions:
            session = self.protocol.get_session()
            soap_payload = wrap(content=payload, version=api_version, account=account)
            http_headers = extra_headers(account=account)
            r, session = post_ratelimited(
                protocol=self.protocol,
                session=session,
                url=self.protocol.service_endpoint,
                headers=http_headers,
                data=soap_payload,
                allow_redirects=False)
            self.protocol.release_session(session)
            log.debug('Trying API version %s for account %s', api_version, redact_email(account))
            try:
                soap_response_payload = to_xml(r.text)
            except ParseError as e:
                raise SOAPError('Bad SOAP response: %s' % e)
            try:
                res = self._get_soap_payload(soap_response=soap_response_payload)
            except ErrorInvalidServerVersion:
                # The guessed server version is wrong. Try the next version
                log.debug('API version %s was invalid', api_version)
                continue
            except ErrorInvalidSchemaVersionForMailboxVersion:
                if not account:
                    # This should never happen for non-account services
                    raise ValueError("'account' should not be None")
                # The guessed server version is wrong for this account. Try the next version
                log.debug('API version %s was invalid for account %s', api_version, redact_email(account))
                continue
            except ResponseMessageError:
                # We got an error message from Exchange, but we still want to get any new version info from the response
                try:
                    self._update_api_version(hint=hint, api_version=api_version, response=r)
                except TransportError as e:
                    log.debug('Failed to update version info (%s)', e)
                raise
            else:
                self._update_api_version(hint=hint, api_version=api_version, response=r)
            return res
        if account:
            raise ErrorInvalidSchemaVersionForMailboxVersion('Tried versions %s but all were invalid for account %s' %
                                                             (api_versions, redact_email(account)))
        raise ErrorInvalidServerVersion('Tried versions %s but all were invalid' % api_versions)

    def _update_api_version(self, hint, api_version, response):
        if api_version == hint.api_version and hint.build is not None:
            # Nothing to do
            return
        # The api_version that worked was different than our hint, or we never got a build version. Set new
        # version for account.
        from .version import Version
        if api_version != hint.api_version:
            log.debug('Found new API version (%s -> %s)', hint.api_version, api_version)
        else:
            log.debug('Adding missing build number %s', api_version)
        new_version = Version.from_response(requested_api_version=api_version, response=response.text)
        if isinstance(self, EWSAccountService):
            self.account.version = new_version
        else:
            self.protocol.version = new_version

    @classmethod
    def _get_soap_payload(cls, soap_response):
        if not isinstance(soap_response, ElementType):
            raise ValueError("'soap_response' %r must be an ElementType" % soap_response)
        body = soap_response.find('{%s}Body' % SOAPNS)
        if body is None:
            raise TransportError('No Body element in SOAP response')
        response = body.find('{%s}%sResponse' % (MNS, cls.SERVICE_NAME))
        if response is None:
            fault = body.find('{%s}Fault' % SOAPNS)
            if fault is None:
                raise SOAPError('Unknown SOAP response: %s' % xml_to_str(body))
            cls._raise_soap_errors(fault=fault)  # Will throw SOAPError or custom EWS error
        response_messages = response.find('{%s}ResponseMessages' % MNS)
        if response_messages is None:
            # Result isn't delivered in a list of FooResponseMessages, but directly in the FooResponse. Consumers expect
            # a list, so return a list
            return [response]
        return response_messages.findall('{%s}%sResponseMessage' % (MNS, cls.SERVICE_NAME))

    @classmethod
    def _raise_soap_errors(cls, fault):
        if not isinstance(fault, ElementType):
            raise ValueError("'fault' %r must be an ElementType" % fault)
        # Fault: See http://www.w3.org/TR/2000/NOTE-SOAP-20000508/#_Toc478383507
        faultcode = get_xml_attr(fault, 'faultcode')
        faultstring = get_xml_attr(fault, 'faultstring')
        faultactor = get_xml_attr(fault, 'faultactor')
        detail = fault.find('detail')
        if detail is not None:
            code, msg = None, ''
            if detail.find('{%s}ResponseCode' % ENS) is not None:
                code = get_xml_attr(detail, '{%s}ResponseCode' % ENS)
            if detail.find('{%s}Message' % ENS) is not None:
                msg = get_xml_attr(detail, '{%s}Message' % ENS)
            msg_xml = detail.find('{%s}MessageXml' % TNS)  # Crazy. Here, it's in the TNS namespace
            if code == 'ErrorServerBusy':
                back_off = None
                try:
                    value = msg_xml.find('{%s}Value' % TNS)
                    if value.get('Name') == 'BackOffMilliseconds':
                        back_off = int(value.text) / 1000.0  # Convert to seconds
                except (TypeError, AttributeError):
                    pass
                raise ErrorServerBusy(msg, back_off=back_off)
            try:
                raise vars(errors)[code](msg)
            except KeyError:
                detail = '%s: code: %s msg: %s (%s)' % (cls.SERVICE_NAME, code, msg, xml_to_str(detail))
        try:
            raise vars(errors)[faultcode](faultstring)
        except KeyError:
            pass
        raise SOAPError('SOAP error code: %s string: %s actor: %s detail: %s' % (
            faultcode, faultstring, faultactor, detail))

    def _get_element_container(self, message, name=None):
        if not isinstance(message, ElementType):
            raise ValueError("'message' %r must be an ElementType" % message)
        # ResponseClass: See http://msdn.microsoft.com/en-us/library/aa566424(v=EXCHG.140).aspx
        response_class = message.get('ResponseClass')
        # ResponseCode, MessageText: See http://msdn.microsoft.com/en-us/library/aa580757(v=EXCHG.140).aspx
        response_code = get_xml_attr(message, '{%s}ResponseCode' % MNS)
        msg_text = get_xml_attr(message, '{%s}MessageText' % MNS)
        msg_xml = message.find('{%s}MessageXml' % MNS)
        if response_class == 'Success' and response_code == 'NoError':
            if not name:
                return True
            container = message.find(name)
            if container is None:
                raise TransportError('No %s elements in ResponseMessage (%s)' % (name, xml_to_str(message)))
            return container
        if response_code == 'NoError':
            return True
        # Raise any non-acceptable errors in the container, or return the container or the acceptable exception instance
        if response_class == 'Warning':
            try:
                raise self._get_exception(code=response_code, text=msg_text, msg_xml=msg_xml)
            except self.WARNINGS_TO_CATCH_IN_RESPONSE as e:
                return e
            except self.WARNINGS_TO_IGNORE_IN_RESPONSE as e:
                log.warning(str(e))
                container = message.find(name)
                if container is None:
                    raise TransportError('No %s elements in ResponseMessage (%s)' % (name, xml_to_str(message)))
                return container
        # rspclass == 'Error', or 'Success' and not 'NoError'
        try:
            raise self._get_exception(code=response_code, text=msg_text, msg_xml=msg_xml)
        except self.ERRORS_TO_CATCH_IN_RESPONSE as e:
            return e

    @classmethod
    def _get_exception(cls, code, text, msg_xml):
        if not code:
            return TransportError('Empty ResponseCode in ResponseMessage (MessageText: %s, MessageXml: %s)' % (
                text, msg_xml))
        if msg_xml is not None:
            # If this is an ErrorInvalidPropertyRequest error, the xml may contain a specific FieldURI
            for tag_name in ('FieldURI', 'IndexedFieldURI', 'ExtendedFieldURI', 'ExceptionFieldURI'):
                field_uri_elem = msg_xml.find('{%s}%s' % (TNS, tag_name))
                if field_uri_elem is not None:
                    text += ' (field: %s)' % xml_to_str(field_uri_elem)
        try:
            # Raise the error corresponding to the ResponseCode
            return vars(errors)[code](text)
        except KeyError:
            # Should not happen
            return TransportError('Unknown ResponseCode in ResponseMessage: %s (MessageText: %s, MessageXml: %s)' % (
                    code, text, msg_xml))

    def _get_elements_in_response(self, response):
        for msg in response:
            if not isinstance(msg, ElementType):
                raise ValueError("'msg' %r must be an ElementType" % msg)
            container_or_exc = self._get_element_container(message=msg, name=self.element_container_name)
            if isinstance(container_or_exc, ElementType):
                for c in self._get_elements_in_container(container=container_or_exc):
                    yield c
            else:
                yield container_or_exc

    @staticmethod
    def _get_elements_in_container(container):
        return [elem for elem in container]


class EWSAccountService(EWSService):

    def __init__(self, *args, **kwargs):
        self.account = kwargs.pop('account')
        kwargs['protocol'] = self.account.protocol
        super(EWSAccountService, self).__init__(*args, **kwargs)


class EWSFolderService(EWSAccountService):

    def __init__(self, *args, **kwargs):
        self.folders = kwargs.pop('folders')
        if not self.folders:
            raise ValueError('"folders" must not be empty')
        super(EWSFolderService, self).__init__(*args, **kwargs)


class PagingEWSMixIn(EWSService):
    def _paged_call(self, payload_func, max_items, **kwargs):
        service_endpoint = self.protocol.service_endpoint
        account = self.account if isinstance(self, EWSAccountService) else None
<<<<<<< HEAD
        redacted_account = redact_email(account)
        log_prefix = 'EWS %s, account %s, service %s' % (service_endpoint, redacted_account, self.SERVICE_NAME)
        wait = 0
=======
        log_prefix = 'EWS %s, account %s, service %s' % (self.protocol.service_endpoint, account, self.SERVICE_NAME)
>>>>>>> 0e3893a6
        if isinstance(self, EWSFolderService):
            expected_message_count = len(self.folders)
        else:
            expected_message_count = 1
        paging_infos = [dict(item_count=0, next_offset=None) for _ in range(expected_message_count)]
        common_next_offset = 0
        total_item_count = 0
        while True:
            log.debug('%s: Getting items at offset %s (max_items %s)', log_prefix, common_next_offset, max_items)
            kwargs['offset'] = common_next_offset
            payload = payload_func(**kwargs)
            try:
                response = self._get_response_xml(payload=payload)
            except ErrorServerBusy as e:
                if self.protocol.credentials.fail_fast:
                    raise
                back_off = e.back_off or 60  # Back off 60 seconds if we didn't get an explicit suggested value
                back_off_until = datetime.datetime.now() + datetime.timedelta(seconds=back_off)
                self.protocol.credentials.back_off_until = back_off_until
                # We'll warn about this if we actually need to sleep
                continue
            if len(response) != expected_message_count:
                raise TransportError(
                    "Expected %s items in 'response', got %s (%s)" % (
                        expected_message_count, len(response), response)
                )
            # Collect a tuple of (rootfolder, next_offset) tuples
            parsed_pages = [self._get_page(message) for message in response]
            for (rootfolder, next_offset), paging_info in zip(parsed_pages, paging_infos):
                paging_info['next_offset'] = next_offset
                if isinstance(rootfolder, ElementType):
                    container = rootfolder.find(self.element_container_name)
                    if container is None:
                        raise TransportError('No %s elements in ResponseMessage (%s)' % (self.element_container_name,
                                                                                         xml_to_str(rootfolder)))
                    for elem in self._get_elements_in_container(container=container):
                        paging_info['item_count'] += 1
                        yield elem
                    total_item_count += paging_info['item_count']
                    if max_items and total_item_count >= max_items:
                        # No need to continue. Break out of inner loop
                        log.debug("'max_items' count reached (inner)")
                        break
                if not paging_info['next_offset']:
                    # Paging is done for this message
                    continue
                if paging_info['next_offset'] != paging_info['item_count']:
                    # Check paging offsets
                    raise TransportError(
                        'Unexpected next offset: %s -> %s' % (paging_info['item_count'], paging_info['next_offset'])
                    )
            # Also break out of outer loop
            if max_items and total_item_count >= max_items:
                log.debug("'max_items' count reached (outer)")
                break
            # Make sure all messages that have a next_offset also have the *same* next_offset
            unique_item_counts = {p['next_offset'] for p in paging_infos if p['next_offset'] is not None}
            if not unique_item_counts:
                # Paging is done for all messages
                break
            if len(unique_item_counts) > 1:
                raise TransportError('Inconsistent next offsets: %s' % unique_item_counts)
            common_next_offset = unique_item_counts.pop()

    def _get_page(self, message):
        rootfolder = self._get_element_container(message=message, name='{%s}RootFolder' % MNS)
        is_last_page = rootfolder.get('IncludesLastItemInRange').lower() in ('true', '0')
        offset = rootfolder.get('IndexedPagingOffset')
        if offset is None and not is_last_page:
            log.debug("Not last page in range, but Exchange didn't send a page offset. Assuming first page")
            offset = '1'
        next_offset = None if is_last_page else int(offset)
        item_count = int(rootfolder.get('TotalItemsInView'))
        if not item_count:
            if next_offset is not None:
                raise ValueError("Expected empty 'next_offset' when 'item_count' is 0")
            rootfolder = None
        log.debug('%s: Got page with next offset %s (last_page %s)', self.SERVICE_NAME, next_offset, is_last_page)
        return rootfolder, next_offset


class GetServerTimeZones(EWSService):
    """
    MSDN: https://msdn.microsoft.com/en-us/library/office/dd899371(v=exchg.150).aspx
    """
    SERVICE_NAME = 'GetServerTimeZones'
    element_container_name = '{%s}TimeZoneDefinitions' % MNS

    def call(self, timezones=None, return_full_timezone_data=False):
        if self.protocol.version.build < EXCHANGE_2010:
            raise NotImplementedError('%s is only supported for Exchange 2010 servers and later' % self.SERVICE_NAME)
        return self._get_elements(payload=self.get_payload(
            timezones=timezones,
            return_full_timezone_data=return_full_timezone_data
        ))

    def get_payload(self, timezones, return_full_timezone_data):
        payload = create_element(
            'm:%s' % self.SERVICE_NAME,
            ReturnFullTimeZoneData='true' if return_full_timezone_data else 'false',
        )
        if timezones is not None:
            is_empty, timezones = peek(timezones)
            if not is_empty:
                tz_ids = create_element('m:Ids')
                for timezone in timezones:
                    tz_id = set_xml_value(create_element('t:Id'), timezone.ms_id, version=self.protocol.version)
                    tz_ids.append(tz_id)
                payload.append(tz_ids)
        return payload

    def _get_elements_in_container(self, container):
        from .recurrence import WEEKDAY_NAMES
        for timezonedef in container:
            tz_id = timezonedef.get('Id')
            tz_name = timezonedef.get('Name')
            periods = timezonedef.find('{%s}Periods' % TNS)
            tz_periods = {}
            for period in periods.findall('{%s}Period' % TNS):
                # Convert e.g. "trule:Microsoft/Registry/W. Europe Standard Time/2006-Daylight" to (2006, 'Daylight')
                p_year, p_type = period.get('Id').rsplit('/', 1)[1].split('-')
                tz_periods[(int(p_year), p_type)] = dict(
                    name=period.get('Name'),
                    bias=xml_text_to_value(period.get('Bias'), datetime.timedelta)
                )
            tz_transitions_groups = {}
            transitiongroups = timezonedef.find('{%s}TransitionsGroups' % TNS)
            if transitiongroups is not None:
                for transitiongroup in transitiongroups.findall('{%s}TransitionsGroup' % TNS):
                    tg_id = int(transitiongroup.get('Id'))
                    tz_transitions_groups[tg_id] = []
                    for transition in transitiongroup.findall('{%s}Transition' % TNS):
                        # Apply same conversion to To as for period IDs
                        to_year, to_type = transition.find('{%s}To' % TNS).text.rsplit('/', 1)[1].split('-')
                        tz_transitions_groups[tg_id].append(dict(
                            to=(int(to_year), to_type),
                        ))
                    for transition in transitiongroup.findall('{%s}RecurringDayTransition' % TNS):
                        # Apply same conversion to To as for period IDs
                        to_year, to_type = transition.find('{%s}To' % TNS).text.rsplit('/', 1)[1].split('-')
                        tz_transitions_groups[tg_id].append(dict(
                            to=(int(to_year), to_type),
                            offset=xml_text_to_value(transition.find('{%s}TimeOffset' % TNS).text, datetime.timedelta),
                            iso_month=xml_text_to_value(transition.find('{%s}Month' % TNS).text, int),
                            iso_weekday=WEEKDAY_NAMES.index(transition.find('{%s}DayOfWeek' % TNS).text) + 1,
                            occurrence=xml_text_to_value(transition.find('{%s}Occurrence' % TNS).text, int),
                        ))
            tz_transitions = {}
            transitions = timezonedef.find('{%s}Transitions' % TNS)
            if transitions is not None:
                for transition in transitions.findall('{%s}Transition' % TNS):
                    to = transition.find('{%s}To' % TNS)
                    if to.get('Kind') != 'Group':
                        raise ValueError('Unexpected "Kind" XML attr: %s' % to.get('Kind'))
                    tg_id = xml_text_to_value(to.text, int)
                    tz_transitions[tg_id] = None
                for transition in transitions.findall('{%s}AbsoluteDateTransition' % TNS):
                    to = transition.find('{%s}To' % TNS)
                    if to.get('Kind') != 'Group':
                        raise ValueError('Unexpected "Kind" XML attr: %s' % to.get('Kind'))
                    tg_id = xml_text_to_value(to.text, int)
                    try:
                        t_date = xml_text_to_value(transition.find('{%s}DateTime' % TNS).text, EWSDateTime).date()
                    except NaiveDateTimeNotAllowed as e:
                        # We encountered a naive datetime. Don't worry. we just need the date
                        t_date = e.args[0].date()
                    tz_transitions[tg_id] = t_date

            yield (tz_id, tz_name, tz_periods, tz_transitions, tz_transitions_groups)


class GetRoomLists(EWSService):
    """
    MSDN: https://msdn.microsoft.com/en-us/library/office/dd899486(v=exchg.150).aspx
    """
    SERVICE_NAME = 'GetRoomLists'
    element_container_name = '{%s}RoomLists' % MNS

    def call(self):
        from .properties import RoomList

        if self.protocol.version.build < EXCHANGE_2010:
            raise NotImplementedError('%s is only supported for Exchange 2010 servers and later' % self.SERVICE_NAME)
        elements = self._get_elements(payload=self.get_payload())
        return [RoomList.from_xml(elem=elem, account=None) for elem in elements]

    def get_payload(self):
        return create_element('m:%s' % self.SERVICE_NAME)


class GetRooms(EWSService):
    """
    MSDN: https://msdn.microsoft.com/en-us/library/office/dd899454(v=exchg.150).aspx
    """
    SERVICE_NAME = 'GetRooms'
    element_container_name = '{%s}Rooms' % MNS

    def call(self, roomlist):
        from .properties import Room
        if self.protocol.version.build < EXCHANGE_2010:
            raise NotImplementedError('%s is only supported for Exchange 2010 servers and later' % self.SERVICE_NAME)
        elements = self._get_elements(payload=self.get_payload(roomlist=roomlist))
        return [Room.from_xml(elem=elem, account=None) for elem in elements]

    def get_payload(self, roomlist):
        getrooms = create_element('m:%s' % self.SERVICE_NAME)
        set_xml_value(getrooms, roomlist, version=self.protocol.version)
        return getrooms


class EWSPooledMixIn(EWSService):
    def _pool_requests(self, payload_func, items, **kwargs):
        log.debug('Processing items in chunks of %s', self.chunk_size)
        # Chop items list into suitable pieces and let worker threads chew on the work. The order of the output result
        # list must be the same as the input id list, so the caller knows which status message belongs to which ID.
        # Yield results as they become available.
        results = []
        n = 1
        for chunk in chunkify(items, self.chunk_size):
            log.debug('Starting %s._get_elements worker %s for %s items', self.__class__.__name__, n, len(chunk))
            n += 1
            results.append(self.protocol.thread_pool.apply_async(
                lambda c: self._get_elements(payload=payload_func(c, **kwargs)),
                (chunk,)
            ))
            # Results will be available before iteration has finished if 'items' is a slow generator. Return early
            for i, r in enumerate(results, 1):
                if r is None:
                    continue
                if not r.ready():
                    # First non-yielded result isn't ready yet. Yielding other ready results would mess up ordering
                    break
                log.debug('%s._get_elements result %s is ready early', self.__class__.__name__, i)
                for elem in r.get():
                    yield elem
                results[i-1] = None
        # Yield remaining results in order, as they become available
        for i, r in enumerate(results, 1):
            if r is None:
                log.debug('%s._get_elements result %s of %s already sent', self.__class__.__name__, i, len(results))
                continue
            log.debug('Waiting for %s._get_elements result %s of %s', self.__class__.__name__, i, len(results))
            elems = r.get()
            log.debug('%s._get_elements result %s of %s is ready', self.__class__.__name__, i, len(results))
            for elem in elems:
                yield elem


class GetItem(EWSAccountService, EWSPooledMixIn):
    """
    MSDN: https://msdn.microsoft.com/en-us/library/office/aa563775(v=exchg.150).aspx
    """
    SERVICE_NAME = 'GetItem'
    element_container_name = '{%s}Items' % MNS

    def call(self, items, additional_fields, shape):
        """
        Returns all items in an account that correspond to a list of ID's, in stable order.

        :param items: a list of (id, changekey) tuples or Item objects
        :param additional_fields: the extra fields that should be returned with the item, as FieldPath objects
        :param shape: The shape of returned objects
        :return: XML elements for the items, in stable order
        """
        return self._pool_requests(payload_func=self.get_payload, **dict(
            items=items,
            additional_fields=additional_fields,
            shape=shape,
        ))

    def get_payload(self, items, additional_fields, shape):
        from .properties import ItemId
        getitem = create_element('m:%s' % self.SERVICE_NAME)
        itemshape = create_element('m:ItemShape')
        add_xml_child(itemshape, 't:BaseShape', shape)
        if additional_fields:
            additional_properties = create_element('t:AdditionalProperties')
            expanded_fields = chain(*(f.expand(version=self.account.version) for f in additional_fields))
            set_xml_value(additional_properties, sorted(expanded_fields, key=lambda f: f.path),
                          version=self.account.version)
            itemshape.append(additional_properties)
        getitem.append(itemshape)
        item_ids = create_element('m:ItemIds')
        is_empty = True
        for item in items:
            is_empty = False
            item_id = ItemId(*(item if isinstance(item, tuple) else (item.item_id, item.changekey)))
            log.debug('Getting item %s', item)
            set_xml_value(item_ids, item_id, version=self.account.version)
        if is_empty:
            raise ValueError('"items" must not be empty')
        getitem.append(item_ids)
        return getitem


class CreateItem(EWSAccountService, EWSPooledMixIn):
    """
    Takes folder and a list of items. Returns result of creation as a list of tuples (success[True|False],
    errormessage), in the same order as the input list.

    MSDN: https://msdn.microsoft.com/en-us/library/office/aa565209(v=exchg.150).aspx
    """
    SERVICE_NAME = 'CreateItem'
    element_container_name = '{%s}Items' % MNS

    def call(self, items, folder, message_disposition, send_meeting_invitations):
        return self._pool_requests(payload_func=self.get_payload, **dict(
            items=items,
            folder=folder,
            message_disposition=message_disposition,
            send_meeting_invitations=send_meeting_invitations,
        ))

    def get_payload(self, items, folder, message_disposition, send_meeting_invitations):
        # Takes a list of Item objects (CalendarItem, Message etc) and returns the XML for a CreateItem request.
        # convert items to XML Elements
        #
        # MessageDisposition is only applicable to email messages, where it is required.
        #
        # SendMeetingInvitations is required for calendar items. It is also applicable to tasks, meeting request
        # responses (see https://msdn.microsoft.com/en-us/library/office/aa566464(v=exchg.150).aspx) and sharing
        # invitation accepts (see https://msdn.microsoft.com/en-us/library/office/ee693280(v=exchg.150).aspx). The
        # last two are not supported yet.
        createitem = create_element(
            'm:%s' % self.SERVICE_NAME,
            MessageDisposition=message_disposition,
            SendMeetingInvitations=send_meeting_invitations,
        )
        if folder:
            saveditemfolderid = create_element('m:SavedItemFolderId')
            set_xml_value(saveditemfolderid, folder, version=self.account.version)
            createitem.append(saveditemfolderid)
        item_elems = create_element('m:Items')
        is_empty = True
        for item in items:
            is_empty = False
            log.debug('Adding item %s', item)
            set_xml_value(item_elems, item, version=self.account.version)
        if is_empty:
            raise ValueError('"items" must not be empty')
        createitem.append(item_elems)
        return createitem


class UpdateItem(EWSAccountService, EWSPooledMixIn):
    """
    MSDN: https://msdn.microsoft.com/en-us/library/office/aa580254(v=exchg.150).aspx
    """
    SERVICE_NAME = 'UpdateItem'
    element_container_name = '{%s}Items' % MNS

    def call(self, items, conflict_resolution, message_disposition, send_meeting_invitations_or_cancellations,
             suppress_read_receipts):
        return self._pool_requests(payload_func=self.get_payload, **dict(
            items=items,
            conflict_resolution=conflict_resolution,
            message_disposition=message_disposition,
            send_meeting_invitations_or_cancellations=send_meeting_invitations_or_cancellations,
            suppress_read_receipts=suppress_read_receipts,
        ))

    def _delete_item_elem(self, field_path):
        deleteitemfield = create_element('t:DeleteItemField')
        return set_xml_value(deleteitemfield, field_path, version=self.account.version)

    def _set_item_elem(self, item_model, field_path, value):
        setitemfield = create_element('t:SetItemField')
        set_xml_value(setitemfield, field_path, version=self.account.version)
        folderitem = create_element(item_model.request_tag())
        field_elem = field_path.field.to_xml(value, version=self.account.version)
        set_xml_value(folderitem, field_elem, version=self.account.version)
        setitemfield.append(folderitem)
        return setitemfield

    @staticmethod
    def _sort_fieldnames(item_model, fieldnames):
        # Take a list of fieldnames and return the fields in the order they are mentioned in item_class.FIELDS.
        for f in item_model.FIELDS:
            if f.name in fieldnames:
                yield f.name

    def _get_timezone_fieldnames(self, item, fieldnames):
        # For CalendarItem items where we update 'start' or 'end', we want to update internal timezone fields
        from .items import CalendarItem
        timezone_fieldnames = set()

        if item.__class__ == CalendarItem:
            has_start = 'start' in fieldnames
            has_end = 'end' in fieldnames
            item.clean_timezone_fields(version=self.account.version)
            meeting_tz_field, start_tz_field, end_tz_field = CalendarItem.timezone_fields()
            if self.account.version.build < EXCHANGE_2010:
                if has_start or has_end:
                    timezone_fieldnames.add(meeting_tz_field.name)
            else:
                if has_start:
                    timezone_fieldnames.add(start_tz_field.name)
                if has_end:
                    timezone_fieldnames.add(end_tz_field.name)
        return timezone_fieldnames

    def _get_item_update_elems(self, item, fieldnames):
        from .fields import FieldPath, IndexedField
        from .indexed_properties import MultiFieldIndexedElement
        item_model = item.__class__
        fieldnames_set = set(fieldnames)
        timezone_fieldnames = self._get_timezone_fieldnames(item=item, fieldnames=fieldnames_set)
        fieldnames_set.update(timezone_fieldnames)

        for fieldname in self._sort_fieldnames(item_model=item_model, fieldnames=fieldnames_set):
            field = item_model.get_field_by_fieldname(fieldname)
            if field.is_read_only and field.name not in timezone_fieldnames:
                # Timezone fields are ok, even though they are marked read-only
                raise ValueError('%s is a read-only field' % field.name)
            value = field.clean(getattr(item, field.name), version=self.account.version)  # Make sure the value is OK

            if value is None or (field.is_list and not value):
                # A value of None or [] means we want to remove this field from the item
                if field.is_required or field.is_required_after_save:
                    raise ValueError('%s is a required field and may not be deleted' % field.name)
                for field_path in FieldPath(field=field).expand(version=self.account.version):
                    yield self._delete_item_elem(field_path=field_path)
                continue

            if isinstance(field, IndexedField):
                # TODO: Maybe the set/delete logic should extend into subfields, not just overwrite the whole item.
                for v in value:
                    # TODO: We should also delete the labels that no longer exist in the list
                    if issubclass(field.value_cls, MultiFieldIndexedElement):
                        # We have subfields. Generate SetItem XML for each subfield. SetItem only accepts items that
                        # have the one value set that we want to change. Create a new IndexedField object that has
                        # only that value set.
                        for subfield in field.value_cls.supported_fields(version=self.account.version):
                            yield self._set_item_elem(
                                item_model=item_model,
                                field_path=FieldPath(field=field, label=v.label, subfield=subfield),
                                value=field.value_cls(**{'label': v.label, subfield.name: getattr(v, subfield.name)}),
                            )
                    else:
                        # The simpler IndexedFields with only one subfield
                        subfield = field.value_cls.value_field(version=self.account.version)
                        yield self._set_item_elem(
                            item_model=item_model,
                            field_path=FieldPath(field=field, label=v.label, subfield=subfield),
                            value=v,
                        )
                continue

            yield self._set_item_elem(item_model=item_model, field_path=FieldPath(field=field), value=value)

    def get_payload(self, items, conflict_resolution, message_disposition, send_meeting_invitations_or_cancellations,
                    suppress_read_receipts):
        # Takes a list of (Item, fieldnames) tuples where 'Item' is a instance of a subclass of Item and 'fieldnames'
        # are the attribute names that were updated. Returns the XML for an UpdateItem call.
        # an UpdateItem request.
        from .properties import ItemId
        if self.account.version.build >= EXCHANGE_2013_SP1:
            updateitem = create_element(
                'm:%s' % self.SERVICE_NAME,
                ConflictResolution=conflict_resolution,
                MessageDisposition=message_disposition,
                SendMeetingInvitationsOrCancellations=send_meeting_invitations_or_cancellations,
                SuppressReadReceipts='true' if suppress_read_receipts else 'false',
            )
        else:
            updateitem = create_element(
                'm:%s' % self.SERVICE_NAME,
                ConflictResolution=conflict_resolution,
                MessageDisposition=message_disposition,
                SendMeetingInvitationsOrCancellations=send_meeting_invitations_or_cancellations,
            )
        itemchanges = create_element('m:ItemChanges')
        is_empty = True
        for item, fieldnames in items:
            is_empty = False
            if not fieldnames:
                raise ValueError('"fieldnames" must not be empty')
            itemchange = create_element('t:ItemChange')
            log.debug('Updating item %s values %s', item.item_id, fieldnames)
            set_xml_value(itemchange, ItemId(item.item_id, item.changekey), version=self.account.version)
            updates = create_element('t:Updates')
            for elem in self._get_item_update_elems(item=item, fieldnames=fieldnames):
                updates.append(elem)
            itemchange.append(updates)
            itemchanges.append(itemchange)
        if is_empty:
            raise ValueError('"items" must not be empty')
        updateitem.append(itemchanges)
        return updateitem


class DeleteItem(EWSAccountService, EWSPooledMixIn):
    """
    Takes a folder and a list of (id, changekey) tuples. Returns result of deletion as a list of tuples
    (success[True|False], errormessage), in the same order as the input list.

    MSDN: https://msdn.microsoft.com/en-us/library/office/aa562961(v=exchg.150).aspx

    """
    SERVICE_NAME = 'DeleteItem'
    element_container_name = None  # DeleteItem doesn't return a response object, just status in XML attrs

    def call(self, items, delete_type, send_meeting_cancellations, affected_task_occurrences, suppress_read_receipts):
        return self._pool_requests(payload_func=self.get_payload, **dict(
            items=items,
            delete_type=delete_type,
            send_meeting_cancellations=send_meeting_cancellations,
            affected_task_occurrences=affected_task_occurrences,
            suppress_read_receipts=suppress_read_receipts,
        ))

    def get_payload(self, items, delete_type, send_meeting_cancellations, affected_task_occurrences,
                    suppress_read_receipts):
        # Takes a list of (item_id, changekey) tuples or Item objects and returns the XML for a DeleteItem request.
        from .properties import ItemId
        if self.account.version.build >= EXCHANGE_2013_SP1:
            deleteitem = create_element(
                'm:%s' % self.SERVICE_NAME,
                DeleteType=delete_type,
                SendMeetingCancellations=send_meeting_cancellations,
                AffectedTaskOccurrences=affected_task_occurrences,
                SuppressReadReceipts='true' if suppress_read_receipts else 'false',
            )
        else:
            deleteitem = create_element(
                'm:%s' % self.SERVICE_NAME,
                DeleteType=delete_type,
                SendMeetingCancellations=send_meeting_cancellations,
                AffectedTaskOccurrences=affected_task_occurrences,
            )

        item_ids = create_element('m:ItemIds')
        is_empty = True
        for item in items:
            is_empty = False
            item_id = ItemId(*(item if isinstance(item, tuple) else (item.item_id, item.changekey)))
            log.debug('Deleting item %s', item)
            set_xml_value(item_ids, item_id, version=self.account.version)
        if is_empty:
            raise ValueError('"items" must not be empty')
        deleteitem.append(item_ids)
        return deleteitem


class FindItem(EWSFolderService, PagingEWSMixIn):
    """
    MSDN: https://msdn.microsoft.com/en-us/library/office/aa566370(v=exchg.150).aspx
    """
    SERVICE_NAME = 'FindItem'
    element_container_name = '{%s}Items' % TNS

    def call(self, additional_fields, restriction, order_fields, shape, query_string, depth, calendar_view, max_items):
        """
        Find items in an account.

        :param additional_fields: the extra fields that should be returned with the item, as FieldPath objects
        :param restriction: a Restriction object for
        :param order_fields: the fields to sort the results by
        :param shape: The set of attributes to return
        :param query_string: a QueryString object
        :param depth: How deep in the folder structure to search for items
        :param calendar_view: If set, returns recurring calendar items unfolded
        :param max_items: the max number of items to return
        :return: XML elements for the matching items
        """
        return self._paged_call(payload_func=self.get_payload, max_items=max_items, **dict(
            additional_fields=additional_fields,
            restriction=restriction,
            order_fields=order_fields,
            query_string=query_string,
            shape=shape,
            depth=depth,
            calendar_view=calendar_view,
            page_size=self.chunk_size,
        ))

    def get_payload(self, additional_fields, restriction, order_fields, query_string, shape, depth, calendar_view,
                    page_size, offset=0):
        finditem = create_element('m:%s' % self.SERVICE_NAME, Traversal=depth)
        itemshape = create_element('m:ItemShape')
        add_xml_child(itemshape, 't:BaseShape', shape)
        if additional_fields:
            additional_properties = create_element('t:AdditionalProperties')
            expanded_fields = chain(*(f.expand(version=self.account.version) for f in additional_fields))
            set_xml_value(additional_properties, sorted(expanded_fields, key=lambda f: f.path),
                          version=self.account.version)
            itemshape.append(additional_properties)
        finditem.append(itemshape)
        if calendar_view is None:
            view_type = create_element('m:IndexedPageItemView',
                                       MaxEntriesReturned=text_type(page_size),
                                       Offset=text_type(offset),
                                       BasePoint='Beginning')
        else:
            view_type = calendar_view.to_xml(version=self.account.version)
        finditem.append(view_type)
        if restriction:
            finditem.append(restriction.to_xml(version=self.account.version))
        if order_fields:
            sort_order = create_element('m:SortOrder')
            set_xml_value(sort_order, order_fields, version=self.account.version)
            finditem.append(sort_order)
        parentfolderids = create_element('m:ParentFolderIds')
        set_xml_value(parentfolderids, self.folders, version=self.account.version)
        finditem.append(parentfolderids)
        if query_string:
            finditem.append(query_string.to_xml(version=self.account.version))
        return finditem


class FindFolder(EWSFolderService, PagingEWSMixIn):
    """
    MSDN: https://msdn.microsoft.com/en-us/library/office/aa564962(v=exchg.150).aspx
    """
    SERVICE_NAME = 'FindFolder'
    element_container_name = '{%s}Folders' % TNS

    def call(self, additional_fields, shape, depth, max_items):
        """
        Find subfolders of a folder.

        :param additional_fields: the extra fields that should be returned with the folder, as FieldPath objects
        :param shape: The set of attributes to return
        :param depth: How deep in the folder structure to search for folders
        :param max_items: The maximum number of items to return
        :return: XML elements for the matching folders
        """
        from .folders import Folder
        for elem in self._paged_call(payload_func=self.get_payload, max_items=max_items, **dict(
            additional_fields=additional_fields,
            shape=shape,
            depth=depth,
            page_size=self.chunk_size,
        )):
            if isinstance(elem, Exception):
                yield elem
                continue
            yield Folder.from_xml(elem=elem, account=self.account)

    def get_payload(self, additional_fields, shape, depth, page_size, offset=0):
        findfolder = create_element('m:%s' % self.SERVICE_NAME, Traversal=depth)
        foldershape = create_element('m:FolderShape')
        add_xml_child(foldershape, 't:BaseShape', shape)
        if additional_fields:
            additional_properties = create_element('t:AdditionalProperties')
            expanded_fields = chain(*(f.expand(version=self.account.version) for f in additional_fields))
            set_xml_value(additional_properties, sorted(expanded_fields, key=lambda f: f.path),
                          version=self.account.version)
            foldershape.append(additional_properties)
        findfolder.append(foldershape)
        if self.account.version.build >= EXCHANGE_2010:
            indexedpageviewitem = create_element('m:IndexedPageFolderView', MaxEntriesReturned=text_type(page_size),
                                                 Offset=text_type(offset), BasePoint='Beginning')
            findfolder.append(indexedpageviewitem)
        else:
            if offset != 0:
                raise ValueError('Offsets are only supported from Exchange 2010')
        parentfolderids = create_element('m:ParentFolderIds')
        set_xml_value(parentfolderids, self.folders, version=self.account.version)
        findfolder.append(parentfolderids)
        return findfolder


class GetFolder(EWSAccountService):
    """
    MSDN: https://msdn.microsoft.com/en-us/library/office/aa580263(v=exchg.150).aspx
    """
    SERVICE_NAME = 'GetFolder'
    element_container_name = '{%s}Folders' % MNS
    ERRORS_TO_CATCH_IN_RESPONSE = EWSAccountService.ERRORS_TO_CATCH_IN_RESPONSE + (
        ErrorFolderNotFound, ErrorNoPublicFolderReplicaAvailable, ErrorInvalidOperation,
    )

    def call(self, folders, additional_fields, shape):
        """
        Takes a folder ID and returns the full information for that folder.

        :param folders: a list of Folder objects
        :param additional_fields: the extra fields that should be returned with the folder, as FieldPath objects
        :param shape: The set of attributes to return
        :return: XML elements for the folders, in stable order
        """
        # We can't easily find the correct folder class from the returned XML. Instead, return objects with the same
        # class as the folder instance it was requested with.
        from .folders import Folder, DistinguishedFolderId
        folders_list = list(folders)  # Convert to a list, in case 'folders' is a generator
        for folder, elem in zip(folders_list, self._get_elements(payload=self.get_payload(
            folders=folders,
            additional_fields=additional_fields,
            shape=shape,
        ))):
            if isinstance(elem, Exception):
                yield elem
                continue
            if isinstance(folder, Folder):
                f = folder.from_xml(elem=elem, account=self.account)
                if folder.is_distinguished or (not folder.folder_id and folder.has_distinguished_name):
                    f.is_distinguished = True
            else:
                # 'folder' may be a FolderId/DistinguishedFolderId instance
                f = Folder.from_xml(elem=elem, account=self.account)
                if isinstance(folder, DistinguishedFolderId):
                    f.is_distinguished = True
            yield f

    def get_payload(self, folders, additional_fields, shape):
        from .folders import FolderId
        getfolder = create_element('m:%s' % self.SERVICE_NAME)
        foldershape = create_element('m:FolderShape')
        add_xml_child(foldershape, 't:BaseShape', shape)
        if additional_fields:
            additional_properties = create_element('t:AdditionalProperties')
            expanded_fields = chain(*(f.expand(version=self.account.version) for f in additional_fields))
            set_xml_value(additional_properties, sorted(expanded_fields, key=lambda f: f.path),
                          version=self.account.version)
            foldershape.append(additional_properties)
        getfolder.append(foldershape)
        folder_ids = create_element('m:FolderIds')
        is_empty = True
        for folder in folders:
            is_empty = False
            log.debug('Getting folder %s', folder)
            if isinstance(folder, tuple):
                set_xml_value(folder_ids, FolderId(*folder), version=self.account.version)
                continue
            set_xml_value(folder_ids, folder, version=self.account.version)
        if is_empty:
            raise ValueError('"folders" must not be empty')
        getfolder.append(folder_ids)
        return getfolder


class CreateFolder(EWSAccountService):
    """
    MSDN: https://msdn.microsoft.com/en-us/library/office/aa563574(v=exchg.150).aspx
    """
    SERVICE_NAME = 'CreateFolder'
    element_container_name = '{%s}Folders' % MNS

    def call(self, parent_folder, folders):
        # We can't easily find the correct folder class from the returned XML. Instead, return objects with the same
        # class as the folder instance it was requested with.
        folders_list = list(folders)  # Convert to a list, in case 'folders' is a generator
        for folder, elem in zip(folders_list, self._get_elements(payload=self.get_payload(
                parent_folder=parent_folder, folders=folders
        ))):
            if isinstance(elem, Exception):
                yield elem
                continue
            f = folder.from_xml(elem=elem, account=self.account)
            if folder.is_distinguished or (not folder.folder_id and folder.has_distinguished_name):
                f.is_distinguished = True
            yield f

    def get_payload(self, parent_folder, folders):
        create_folder = create_element('m:%s' % self.SERVICE_NAME)
        parentfolderid = create_element('m:ParentFolderId')
        set_xml_value(parentfolderid, parent_folder, version=self.account.version)
        set_xml_value(create_folder, parentfolderid, version=self.account.version)
        folders_elem = create_element('m:Folders')
        is_empty = True
        for folder in folders:
            is_empty = False
            log.debug('Creating folder %s', folder)
            set_xml_value(folders_elem, folder, version=self.account.version)
        if is_empty:
            raise ValueError('"folders" must not be empty')
        create_folder.append(folders_elem)
        return create_folder


class UpdateFolder(EWSAccountService):
    """
    MSDN: https://msdn.microsoft.com/en-us/library/office/aa580257(v=exchg.150).aspx
    """
    SERVICE_NAME = 'UpdateFolder'
    element_container_name = '{%s}Folders' % MNS

    def call(self, folders):
        # We can't easily find the correct folder class from the returned XML. Instead, return objects with the same
        # class as the folder instance it was requested with.
        folders_list = list(f[0] for f in folders)  # Convert to a list, in case 'folders' is a generator
        for folder, elem in zip(folders_list, self._get_elements(payload=self.get_payload(folders=folders))):
            if isinstance(elem, Exception):
                yield elem
                continue
            f = folder.from_xml(elem=elem, account=self.account)
            if folder.is_distinguished or (not folder.folder_id and folder.has_distinguished_name):
                f.is_distinguished = True
            yield f

    @staticmethod
    def _sort_fieldnames(folder_model, fieldnames):
        # Take a list of fieldnames and return the fields in the order they are mentioned in folder_model.FIELDS.
        for f in folder_model.FIELDS:
            if f.name in fieldnames:
                yield f.name

    def _set_folder_elem(self, folder_model, field_path, value):
        setfolderfield = create_element('t:SetFolderField')
        set_xml_value(setfolderfield, field_path, version=self.account.version)
        folder = create_element(folder_model.request_tag())
        field_elem = field_path.field.to_xml(value, version=self.account.version)
        set_xml_value(folder, field_elem, version=self.account.version)
        setfolderfield.append(folder)
        return setfolderfield

    def _delete_folder_elem(self, field_path):
        deletefolderfield = create_element('t:DeleteFolderField')
        return set_xml_value(deletefolderfield, field_path, version=self.account.version)

    def _get_folder_update_elems(self, folder, fieldnames):
        from .fields import FieldPath
        folder_model = folder.__class__
        fieldnames_set = set(fieldnames)

        for fieldname in self._sort_fieldnames(folder_model=folder_model, fieldnames=fieldnames_set):
            field = folder_model.get_field_by_fieldname(fieldname)
            if field.is_read_only:
                raise ValueError('%s is a read-only field' % field.name)
            value = field.clean(getattr(folder, field.name), version=self.account.version)  # Make sure the value is OK

            if value is None or (field.is_list and not value):
                # A value of None or [] means we want to remove this field from the item
                if field.is_required or field.is_required_after_save:
                    raise ValueError('%s is a required field and may not be deleted' % field.name)
                for field_path in FieldPath(field=field).expand(version=self.account.version):
                    yield self._delete_folder_elem(field_path=field_path)
                continue

            yield self._set_folder_elem(folder_model=folder_model, field_path=FieldPath(field=field), value=value)

    def get_payload(self, folders):
        updatefolder = create_element('m:%s' % self.SERVICE_NAME)
        folderchanges = create_element('m:FolderChanges')
        is_empty = True
        for folder, fieldnames in folders:
            is_empty = False
            log.debug('Updating folder %s', folder)
            folderchange = create_element('t:FolderChange')
            set_xml_value(folderchange, folder, version=self.account.version)
            updates = create_element('t:Updates')
            for elem in self._get_folder_update_elems(folder=folder, fieldnames=fieldnames):
                updates.append(elem)
            folderchange.append(updates)
            folderchanges.append(folderchange)
        if is_empty:
            raise ValueError('"folders" must not be empty')
        updatefolder.append(folderchanges)
        return updatefolder


class DeleteFolder(EWSAccountService):
    """
    MSDN: https://msdn.microsoft.com/en-us/library/office/aa564767(v=exchg.150).aspx
    """
    SERVICE_NAME = 'DeleteFolder'
    element_container_name = None  # DeleteFolder doesn't return a response object, just status in XML attrs

    def call(self, folders, delete_type):
        return self._get_elements(payload=self.get_payload(folders=folders, delete_type=delete_type))

    def get_payload(self, folders, delete_type):
        from .folders import FolderId
        deletefolder = create_element('m:%s' % self.SERVICE_NAME, DeleteType=delete_type)
        folder_ids = create_element('m:FolderIds')
        is_empty = True
        for folder in folders:
            is_empty = False
            log.debug('Deleting folder %s', folder)
            if isinstance(folder, tuple):
                set_xml_value(folder_ids, FolderId(*folder) if isinstance(folder, tuple) else folder,
                              version=self.account.version)
                continue
            set_xml_value(folder_ids, folder, version=self.account.version)
        if is_empty:
            raise ValueError('"folders" must not be empty')
        deletefolder.append(folder_ids)
        return deletefolder


class EmptyFolder(EWSAccountService):
    """
    MSDN: https://msdn.microsoft.com/en-us/library/office/ff709454(v=exchg.150).aspx
    """
    SERVICE_NAME = 'EmptyFolder'
    element_container_name = None  # EmptyFolder doesn't return a response object, just status in XML attrs

    def call(self, folders, delete_type, delete_sub_folders):
        return self._get_elements(payload=self.get_payload(folders=folders, delete_type=delete_type,
                                                           delete_sub_folders=delete_sub_folders))

    def get_payload(self, folders, delete_type, delete_sub_folders):
        from .folders import FolderId
        emptyfolder = create_element('m:%s' % self.SERVICE_NAME, DeleteType=delete_type,
                                     DeleteSubFolders='true' if delete_sub_folders else 'false')
        folder_ids = create_element('m:FolderIds')
        is_empty = True
        for folder in folders:
            is_empty = False
            log.debug('Emptying folder %s', folder)
            if isinstance(folder, tuple):
                set_xml_value(folder_ids, FolderId(*folder) if isinstance(folder, tuple) else folder,
                              version=self.account.version)
                continue
            set_xml_value(folder_ids, folder, version=self.account.version)
        if is_empty:
            raise ValueError('"folders" must not be empty')
        emptyfolder.append(folder_ids)
        return emptyfolder


class SendItem(EWSAccountService):
    """
    MSDN: https://msdn.microsoft.com/en-us/library/office/aa580238(v=exchg.150).aspx
    """
    SERVICE_NAME = 'SendItem'
    element_container_name = None  # SendItem doesn't return a response object, just status in XML attrs

    def call(self, items, saved_item_folder):
        return self._get_elements(payload=self.get_payload(items=items, saved_item_folder=saved_item_folder))

    def get_payload(self, items, saved_item_folder):
        from .properties import ItemId
        senditem = create_element(
            'm:%s' % self.SERVICE_NAME,
            SaveItemToFolder='true' if saved_item_folder else 'false',
        )
        item_ids = create_element('m:ItemIds')
        is_empty = True
        for item in items:
            is_empty = False
            item_id = ItemId(*(item if isinstance(item, tuple) else (item.item_id, item.changekey)))
            log.debug('Sending item %s', item)
            set_xml_value(item_ids, item_id, version=self.account.version)
        if is_empty:
            raise ValueError('"items" must not be empty')
        senditem.append(item_ids)
        if saved_item_folder:
            saveditemfolderid = create_element('m:SavedItemFolderId')
            set_xml_value(saveditemfolderid, saved_item_folder, version=self.account.version)
            senditem.append(saveditemfolderid)
        return senditem


class MoveItem(EWSAccountService):
    """
    MSDN: https://msdn.microsoft.com/en-us/library/office/aa565781(v=exchg.150).aspx
    """
    SERVICE_NAME = 'MoveItem'
    element_container_name = '{%s}Items' % MNS

    def call(self, items, to_folder):
        return self._get_elements(payload=self.get_payload(
            items=items,
            to_folder=to_folder,
        ))

    def get_payload(self, items, to_folder):
        # Takes a list of items and returns their new item IDs
        from .properties import ItemId
        moveeitem = create_element('m:%s' % self.SERVICE_NAME)

        tofolderid = create_element('m:ToFolderId')
        set_xml_value(tofolderid, to_folder, version=self.account.version)
        moveeitem.append(tofolderid)
        item_ids = create_element('m:ItemIds')
        is_empty = True
        for item in items:
            is_empty = False
            item_id = ItemId(*(item if isinstance(item, tuple) else (item.item_id, item.changekey)))
            log.debug('Moving item %s to %s', item, to_folder)
            set_xml_value(item_ids, item_id, version=self.account.version)
        if is_empty:
            raise ValueError('"items" must not be empty')
        moveeitem.append(item_ids)
        return moveeitem


class CopyItem(EWSAccountService):
    """
    MSDN: https://msdn.microsoft.com/en-us/library/office/aa565012(v=exchg.150).aspx
    """
    SERVICE_NAME = 'CopyItem'
    element_container_name = '{%s}Items' % MNS

    def call(self, items, to_folder):
        return self._get_elements(payload=self.get_payload(
            items=items,
            to_folder=to_folder,
        ))

    def get_payload(self, items, to_folder):
        from .properties import ItemId
        copyitem = create_element('m:%s' % self.SERVICE_NAME)

        tofolderid = create_element('m:ToFolderId')
        set_xml_value(tofolderid, to_folder, version=self.account.version)
        copyitem.append(tofolderid)
        item_ids = create_element('m:ItemIds')
        is_empty = True
        for item in items:
            is_empty = False
            item_id = ItemId(*(item if isinstance(item, tuple) else (item.item_id, None)))
            log.debug('Copying item %s to %s', item, to_folder)
            set_xml_value(item_ids, item_id, version=self.account.version)
        if is_empty:
            raise ValueError('"items" must not be empty')
        copyitem.append(item_ids)
        return copyitem


class FindPeople(EWSAccountService, PagingEWSMixIn):
    """
    MSDN: https://msdn.microsoft.com/en-us/library/office/jj191039(v=exchg.150).aspx
    """
    SERVICE_NAME = 'FindPeople'
    element_container_name = '{%s}People' % MNS

    def call(self, folder, additional_fields, restriction, order_fields, shape, query_string, depth, max_items):
        """
        Find items in an account.

        :param folder: the Folder object to query
        :param additional_fields: the extra fields that should be returned with the item, as FieldPath objects
        :param restriction: a Restriction object for
        :param order_fields: the fields to sort the results by
        :param shape: The set of attributes to return
        :param query_string: a QueryString object
        :param depth: How deep in the folder structure to search for items
        :param max_items: the max number of items to return
        :return: XML elements for the matching items
        """
        from .items import Persona, IdOnly
        personas = self._paged_call(payload_func=self.get_payload, max_items=max_items, **dict(
            folder=folder,
            additional_fields=additional_fields,
            restriction=restriction,
            order_fields=order_fields,
            query_string=query_string,
            shape=shape,
            depth=depth,
            page_size=self.chunk_size,
        ))
        if shape == IdOnly and additional_fields is None:
            for p in personas:
                yield p if isinstance(p, Exception) else Persona.id_from_xml(p)
        else:
            for p in personas:
                yield p if isinstance(p, Exception) else Persona.from_xml(p, account=self.account)

    def get_payload(self, folder, additional_fields, restriction, order_fields, query_string, shape, depth, page_size,
                    offset=0):
        findpeople = create_element('m:%s' % self.SERVICE_NAME, Traversal=depth)
        personashape = create_element('m:PersonaShape')
        add_xml_child(personashape, 't:BaseShape', shape)
        if additional_fields:
            additional_properties = create_element('t:AdditionalProperties')
            expanded_fields = chain(*(f.expand(version=self.account.version) for f in additional_fields))
            set_xml_value(additional_properties, sorted(expanded_fields, key=lambda f: f.path),
                          version=self.account.version)
            personashape.append(additional_properties)
        findpeople.append(personashape)
        view_type = create_element('m:IndexedPageItemView',
                                   MaxEntriesReturned=text_type(page_size),
                                   Offset=text_type(offset),
                                   BasePoint='Beginning')
        findpeople.append(view_type)
        if restriction:
            findpeople.append(restriction.to_xml(version=self.account.version))
        if order_fields:
            sort_order = create_element('m:SortOrder')
            set_xml_value(sort_order, order_fields, version=self.account.version)
            findpeople.append(sort_order)
        parentfolderid = create_element('m:ParentFolderId')
        set_xml_value(parentfolderid, folder, version=self.account.version)
        findpeople.append(parentfolderid)
        if query_string:
            findpeople.append(query_string.to_xml(version=self.account.version))
        return findpeople

    def _paged_call(self, payload_func, max_items, **kwargs):
        service_endpoint = self.protocol.service_endpoint
        account = self.account if isinstance(self, EWSAccountService) else None
        redacted_account = redact_email(account)
        log_prefix = 'EWS %s, account %s, service %s' % (service_endpoint, redacted_account, self.SERVICE_NAME)
        item_count = 0
        while True:
            log.debug('%s: Getting items at offset %s', log_prefix, item_count)
            kwargs['offset'] = item_count
            payload = payload_func(**kwargs)
            try:
                response = self._get_response_xml(payload=payload)
            except ErrorServerBusy as e:
                if self.protocol.credentials.fail_fast:
                    raise
                back_off = e.back_off or 60  # Back off 60 seconds if we didn't get an explicit suggested value
                back_off_until = datetime.datetime.now() + datetime.timedelta(seconds=back_off)
                self.protocol.credentials.back_off_until = back_off_until
                # We'll warn about this if we actually need to sleep
                continue
            if len(response) != 1:
                # We can only query one folder, so there should only be one element in response
                raise TransportError("Expected single item in 'response', got %s" % response)
            rootfolder, total_items = self._get_page(response[0])
            if isinstance(rootfolder, ElementType):
                container = rootfolder.find(self.element_container_name)
                if container is None:
                    raise TransportError('No %s elements in ResponseMessage (%s)' % (self.element_container_name,
                                                                                     xml_to_str(rootfolder)))
                for elem in self._get_elements_in_container(container=container):
                    item_count += 1
                    yield elem
                if max_items and item_count >= max_items:
                    log.debug("'max_items' count reached")
                    break
            if total_items <= 0 or item_count >= total_items:
                log.debug('Got all items in view')
                break

    def _get_page(self, message):
        self._get_element_container(message=message)  # Just raise exceptions
        total_items = int(message.find('{%s}TotalNumberOfPeopleInView' % MNS).text)
        first_matching = int(message.find('{%s}FirstMatchingRowIndex' % MNS).text)
        first_loaded = int(message.find('{%s}FirstLoadedRowIndex' % MNS).text)
        # TODO: Implement paging when we know how it works for this service
        log.debug('%s: Got page with total items %s, first matching %s, first loaded %s ', self.SERVICE_NAME,
                  total_items, first_matching, first_loaded)
        return message, total_items


class GetPersona(EWSService):
    """
    MSDN: https://msdn.microsoft.com/en-us/library/office/jj191408(v=exchg.150).aspx
    """
    SERVICE_NAME = 'GetPersona'

    def call(self, persona):
        from .items import Persona
        elements = list(self._get_elements(payload=self.get_payload(persona=persona)))
        if len(elements) != 1:
            raise ValueError('Expected exactly one element in response')
        elem = elements[0]
        if isinstance(elem, Exception):
            raise elem
        return Persona.from_xml(elem=elem.find(Persona.response_tag()), account=None)

    def get_payload(self, persona):
        from .items import Persona
        from .properties import PersonaId
        payload = create_element('m:%s' % self.SERVICE_NAME)
        if isinstance(persona, PersonaId):
            set_xml_value(payload, persona, version=self.protocol.version)
        elif isinstance(persona, Persona):
            set_xml_value(payload, persona.persona_id, version=self.protocol.version)
        else:
            set_xml_value(payload, PersonaId(*persona), version=self.protocol.version)
        return payload

    @classmethod
    def _get_soap_payload(cls, soap_response):
        if not isinstance(soap_response, ElementType):
            raise ValueError("'soap_response' %r must be an ElementType" % soap_response)
        body = soap_response.find('{%s}Body' % SOAPNS)
        if body is None:
            raise TransportError('No Body element in SOAP response')
        response = body.find('{%s}%sResponseMessage' % (MNS, cls.SERVICE_NAME))
        if response is None:
            fault = body.find('{%s}Fault' % SOAPNS)
            if fault is None:
                raise SOAPError('Unknown SOAP response: %s' % xml_to_str(body))
            cls._raise_soap_errors(fault=fault)  # Will throw SOAPError or custom EWS error
        return [response]


class ResolveNames(EWSService):
    """
    MSDN: https://msdn.microsoft.com/en-us/library/office/aa565329(v=exchg.150).aspx
    """
    # TODO: Does not support paged responses yet. See example in issue #205
    SERVICE_NAME = 'ResolveNames'
    element_container_name = '{%s}ResolutionSet' % MNS
    ERRORS_TO_CATCH_IN_RESPONSE = ErrorNameResolutionNoResults
    WARNINGS_TO_IGNORE_IN_RESPONSE = ErrorNameResolutionMultipleResults

    def call(self, unresolved_entries, parent_folders=None, return_full_contact_data=False, search_scope=None,
             contact_data_shape=None):
        from .items import Contact
        from .properties import Mailbox
        elements = self._get_elements(payload=self.get_payload(
            unresolved_entries=unresolved_entries,
            parent_folders=parent_folders,
            return_full_contact_data=return_full_contact_data,
            search_scope=search_scope,
            contact_data_shape=contact_data_shape,
        ))
        for elem in elements:
            if isinstance(elem, ErrorNameResolutionNoResults):
                continue
            if isinstance(elem, Exception):
                raise elem
            if return_full_contact_data:
                yield (
                    Mailbox.from_xml(elem=elem.find(Mailbox.response_tag()), account=None),
                    Contact.from_xml(elem=elem.find(Contact.response_tag()), account=None),
                )
            else:
                yield Mailbox.from_xml(elem=elem.find(Mailbox.response_tag()), account=None)

    def get_payload(self, unresolved_entries, parent_folders, return_full_contact_data, search_scope,
                    contact_data_shape):
        payload = create_element(
            'm:%s' % self.SERVICE_NAME,
            ReturnFullContactData='true' if return_full_contact_data else 'false',
        )
        if search_scope:
            payload.set('SearchScope', search_scope)
        if contact_data_shape:
            if self.protocol.version.build < EXCHANGE_2010_SP2:
                raise NotImplementedError(
                    "'contact_data_shape' is only supported for Exchange 2010 SP2 servers and later")
            payload.set('ContactDataShape', contact_data_shape)
        if parent_folders:
            parentfolderids = create_element('m:ParentFolderIds')
            set_xml_value(parentfolderids, parent_folders, version=self.protocol.version)
        is_empty = True
        for entry in unresolved_entries:
            is_empty = False
            add_xml_child(payload, 'm:UnresolvedEntry', entry)
        if is_empty:
            raise ValueError('"unresolved_entries" must not be empty')
        return payload


class GetAttachment(EWSAccountService):
    """
    MSDN: https://msdn.microsoft.com/en-us/library/office/aa494316(v=exchg.150).aspx
    """
    SERVICE_NAME = 'GetAttachment'
    element_container_name = '{%s}Attachments' % MNS

    def call(self, items, include_mime_content):
        return self._get_elements(payload=self.get_payload(
            items=items,
            include_mime_content=include_mime_content,
        ))

    def get_payload(self, items, include_mime_content):
        from .attachments import AttachmentId
        payload = create_element('m:%s' % self.SERVICE_NAME)
        # TODO: Support additional properties of AttachmentShape. See
        # https://msdn.microsoft.com/en-us/library/office/aa563727(v=exchg.150).aspx
        if include_mime_content:
            attachment_shape = create_element('m:AttachmentShape')
            add_xml_child(attachment_shape, 't:IncludeMimeContent', 'true')
            payload.append(attachment_shape)
        attachment_ids = create_element('m:AttachmentIds')
        is_empty = True
        for item in items:
            is_empty = False
            attachment_id = item if isinstance(item, AttachmentId) else AttachmentId(id=item)
            set_xml_value(attachment_ids, attachment_id, version=self.account.version)
        if is_empty:
            raise ValueError('"items" must not be empty')
        payload.append(attachment_ids)
        return payload


class CreateAttachment(EWSAccountService):
    """
    MSDN: https://msdn.microsoft.com/en-us/library/office/aa565877(v=exchg.150).aspx
    """
    SERVICE_NAME = 'CreateAttachment'
    element_container_name = '{%s}Attachments' % MNS

    def call(self, parent_item, items):
        return self._get_elements(payload=self.get_payload(
            parent_item=parent_item,
            items=items,
        ))

    def get_payload(self, parent_item, items):
        from .properties import ParentItemId
        payload = create_element('m:%s' % self.SERVICE_NAME)
        parent_id = ParentItemId(*(parent_item if isinstance(parent_item, tuple)
                                   else (parent_item.item_id, parent_item.changekey)))
        payload.append(parent_id.to_xml(version=self.account.version))
        attachments = create_element('m:Attachments')
        is_empty = True
        for item in items:
            is_empty = False
            set_xml_value(attachments, item, version=self.account.version)
        if is_empty:
            raise ValueError('"items" must not be empty')
        payload.append(attachments)
        return payload


class DeleteAttachment(EWSAccountService):
    """
    MSDN: https://msdn.microsoft.com/en-us/library/office/aa580782(v=exchg.150).aspx
    """
    SERVICE_NAME = 'DeleteAttachment'

    def call(self, items):
        return self._get_elements(payload=self.get_payload(
            items=items,
        ))

    def _get_element_container(self, message, name=None):
        # DeleteAttachment returns RootItemIds directly beneath DeleteAttachmentResponseMessage. Collect the elements
        # and make our own fake container.
        from .properties import RootItemId
        res = super(DeleteAttachment, self)._get_element_container(message=message, name=name)
        if not res:
            return res
        fake_elem = create_element('FakeContainer')
        for elem in message.findall(RootItemId.response_tag()):
            fake_elem.append(elem)
        return fake_elem

    def get_payload(self, items):
        from .attachments import AttachmentId
        payload = create_element('m:%s' % self.SERVICE_NAME)
        attachment_ids = create_element('m:AttachmentIds')
        is_empty = True
        for item in items:
            is_empty = False
            attachment_id = item if isinstance(item, AttachmentId) else AttachmentId(id=item)
            set_xml_value(attachment_ids, attachment_id, version=self.account.version)
        if is_empty:
            raise ValueError('"items" must not be empty')
        payload.append(attachment_ids)
        return payload


class ExportItems(EWSAccountService, EWSPooledMixIn):
    """
    MSDN: https://msdn.microsoft.com/en-us/library/office/ff709523(v=exchg.150).aspx
    """
    ERRORS_TO_CATCH_IN_RESPONSE = ResponseMessageError
    SERVICE_NAME = 'ExportItems'
    element_container_name = '{%s}Data' % MNS

    def call(self, items):
        return self._pool_requests(payload_func=self.get_payload, **dict(items=items))

    def get_payload(self, items):
        from .properties import ItemId
        exportitems = create_element('m:%s' % self.SERVICE_NAME)
        itemids = create_element('m:ItemIds')
        exportitems.append(itemids)
        for item in items:
            item_id = ItemId(*(item if isinstance(item, tuple) else (item.item_id, item.changekey)))
            set_xml_value(itemids, item_id, version=self.account.version)

        return exportitems

    # We need to override this since ExportItemsResponseMessage is formatted a
    #  little bit differently. Namely, all we want is the 64bit string in the
    #  Data tag.
    def _get_elements_in_container(self, container):
        return [container.text]


class UploadItems(EWSAccountService, EWSPooledMixIn):
    """
    MSDN: https://msdn.microsoft.com/en-us/library/office/ff709490(v=exchg.150).aspx

    This currently has the existing limitation of only being able to upload
    items that do not yet exist in the database. The full spec also allows
    actions "Update" and "UpdateOrCreate".
    """
    SERVICE_NAME = 'UploadItems'
    element_container_name = '{%s}ItemId' % MNS

    def call(self, data):
        # _pool_requests expects 'items', not 'data'
        return self._pool_requests(payload_func=self.get_payload, **dict(items=data))

    def get_payload(self, items):
        """Upload given items to given account

        data is an iterable of tuples where the first element is a Folder
        instance representing the ParentFolder that the item will be placed in
        and the second element is a Data string returned from an ExportItems
        call.
        """
        from .properties import ParentFolderId
        uploaditems = create_element('m:%s' % self.SERVICE_NAME)
        itemselement = create_element('m:Items')
        uploaditems.append(itemselement)
        for parent_folder, data_str in items:
            item = create_element('t:Item', CreateAction='CreateNew')
            parentfolderid = ParentFolderId(parent_folder.folder_id, parent_folder.changekey)
            set_xml_value(item, parentfolderid, version=self.account.version)
            add_xml_child(item, 't:Data', data_str)
            itemselement.append(item)
        return uploaditems

    def _get_elements_in_container(self, container):
        from .properties import ItemId
        return [(container.get(ItemId.ID_ATTR), container.get(ItemId.CHANGEKEY_ATTR))]


class BaseUserOofSettings(EWSAccountService):
    # Common response parsing for non-standard OOF services
    def _get_element_container(self, message, name=None):
        if not isinstance(message, ElementType):
            raise ValueError("'message' %r must be an ElementType" % message)
        # ResponseClass: See http://msdn.microsoft.com/en-us/library/aa566424(v=EXCHG.140).aspx
        response_message = message.find('{%s}ResponseMessage' % MNS)
        response_class = response_message.get('ResponseClass')
        # ResponseCode, MessageText: See http://msdn.microsoft.com/en-us/library/aa580757(v=EXCHG.140).aspx
        response_code = get_xml_attr(response_message, '{%s}ResponseCode' % MNS)
        msg_text = get_xml_attr(response_message, '{%s}MessageText' % MNS)
        msg_xml = response_message.find('{%s}MessageXml' % MNS)
        if response_class == 'Success' and response_code == 'NoError':
            if not name:
                return True
            container = message.find(name)
            if container is None:
                raise TransportError('No %s elements in ResponseMessage (%s)' % (name, xml_to_str(message)))
            return container
        if response_code == 'NoError':
            return True
        # Raise any non-acceptable errors in the container, or return the container or the acceptable exception instance
        if response_class == 'Warning':
            try:
                raise self._get_exception(code=response_code, text=msg_text, msg_xml=msg_xml)
            except self.WARNINGS_TO_CATCH_IN_RESPONSE as e:
                return e
            except self.WARNINGS_TO_IGNORE_IN_RESPONSE as e:
                log.warning(str(e))
                container = message.find(name)
                if container is None:
                    raise TransportError('No %s elements in ResponseMessage (%s)' % (name, xml_to_str(message)))
                return container
        # rspclass == 'Error', or 'Success' and not 'NoError'
        try:
            raise self._get_exception(code=response_code, text=msg_text, msg_xml=msg_xml)
        except self.ERRORS_TO_CATCH_IN_RESPONSE as e:
            return e


class GetUserOofSettings(BaseUserOofSettings):
    """
    MSDN: https://msdn.microsoft.com/en-us/library/aa563465(v=exchg.140).aspx
    """
    SERVICE_NAME = 'GetUserOofSettings'
    element_container_name = '{%s}OofSettings' % TNS

    def call(self, mailbox):
        return self._get_elements(payload=self.get_payload(mailbox=mailbox))

    def get_payload(self, mailbox):
        from .properties import AvailabilityMailbox
        payload = create_element('m:%sRequest' % self.SERVICE_NAME)
        return set_xml_value(payload, AvailabilityMailbox.from_mailbox(mailbox), version=self.account.version)

    def _get_elements_in_response(self, response):
        # This service only returns one result, but 'response' is a list
        from .settings import OofSettings
        if len(response) != 1:
            raise ValueError("Expected 'response' length 1, got %s" % response)
        response = response[0]
        if not isinstance(response, ElementType):
            raise ValueError("'response' %r must be an ElementType" % response)
        container_or_exc = self._get_element_container(message=response, name=self.element_container_name)
        if isinstance(container_or_exc, Exception):
            # pylint: disable=raising-bad-type
            raise container_or_exc
        return OofSettings.from_xml(container_or_exc, account=self.account)


class SetUserOofSettings(BaseUserOofSettings):
    """
    Set automatic replies for the specified mailbox.
    MSDN: https://msdn.microsoft.com/en-us/library/aa580294(v=exchg.140).aspx
    """
    SERVICE_NAME = 'SetUserOofSettings'

    def call(self, oof_settings, mailbox):
        res = list(self._get_elements(payload=self.get_payload(oof_settings=oof_settings, mailbox=mailbox)))
        if len(res) != 1:
            raise ValueError("Expected 'res' length 1, got %s" % res)
        return res[0]

    def get_payload(self, oof_settings, mailbox):
        from .properties import AvailabilityMailbox
        payload = create_element('m:%sRequest' % self.SERVICE_NAME)
        set_xml_value(payload, AvailabilityMailbox.from_mailbox(mailbox), version=self.account.version)
        set_xml_value(payload, oof_settings, version=self.account.version)
        return payload


class GetUserAvailability(EWSService):
    """
     Get detailed availability information for a list of users
     MSDN: https://msdn.microsoft.com/en-us/library/office/aa564001(v=exchg.150).aspx
    """
    SERVICE_NAME = 'GetUserAvailability'

    def call(self, timezone, mailbox_data, free_busy_view_options):
        # TODO: Also supports SuggestionsViewOptions, see
        # https://msdn.microsoft.com/en-us/library/office/aa564990(v=exchg.150).aspx
        from .properties import FreeBusyView
        for elem in self._get_elements(payload=self.get_payload(
            timezone=timezone,
            mailbox_data=mailbox_data,
            free_busy_view_options=free_busy_view_options
        )):
            if isinstance(elem, Exception):
                yield elem
                continue
            yield FreeBusyView.from_xml(elem=elem, account=None)

    def get_payload(self, timezone, mailbox_data, free_busy_view_options):
        payload = create_element('m:%sRequest' % self.SERVICE_NAME)
        set_xml_value(payload, timezone, version=self.protocol.version)
        mailbox_data_array = create_element('m:MailboxDataArray')
        set_xml_value(mailbox_data_array, mailbox_data, version=self.protocol.version)
        payload.append(mailbox_data_array)
        set_xml_value(payload, free_busy_view_options, version=self.protocol.version)
        return payload

    @classmethod
    def _get_soap_payload(cls, soap_response):
        if not isinstance(soap_response, ElementType):
            raise ValueError("'soap_response' %r must be an ElementType" % soap_response)
        body = soap_response.find('{%s}Body' % SOAPNS)
        if body is None:
            raise TransportError('No Body element in SOAP response')
        response = body.find('{%s}%sResponse' % (MNS, cls.SERVICE_NAME))
        if response is None:
            fault = body.find('{%s}Fault' % SOAPNS)
            if fault is None:
                raise SOAPError('Unknown SOAP response: %s' % xml_to_str(body))
            cls._raise_soap_errors(fault=fault)  # Will throw SOAPError or custom EWS error
        response_messages = response.find('{%s}FreeBusyResponseArray' % MNS)
        return response_messages.findall('{%s}FreeBusyResponse' % MNS)

    def _get_elements_in_response(self, response):
        for msg in response:
            if not isinstance(msg, ElementType):
                raise ValueError("'msg' %r must be an ElementType" % msg)
            # Just check the response code and raise errors
            self._get_element_container(message=msg.find('{%s}ResponseMessage' % MNS))
            if isinstance(msg, ElementType):
                for c in self._get_elements_in_container(container=msg):
                    yield c
            else:
                yield msg

    def _get_elements_in_container(self, container):
        return [container.find('{%s}FreeBusyView' % MNS)]


class GetSearchableMailboxes(EWSService):
    # MSDN: https://msdn.microsoft.com/en-us/library/office/jj900497(v=exchg.150).aspx
    SERVICE_NAME = 'GetSearchableMailboxes'
    element_container_name = '{%s}SearchableMailboxes' % MNS
    failed_mailboxes_container_name = '{%s}FailedMailboxes' % MNS

    def call(self, search_filter, expand_group_membership):
        if self.protocol.version.build < EXCHANGE_2013:
            raise NotImplementedError('%s is only supported for Exchange 2013 servers and later' % self.SERVICE_NAME)
        from .properties import SearchableMailbox, FailedMailbox
        for elem in self._get_elements(payload=self.get_payload(
                search_filter=search_filter,
                expand_group_membership=expand_group_membership,
        )):
            if isinstance(elem, Exception):
                yield elem
                continue
            if elem.tag == SearchableMailbox.response_tag():
                yield SearchableMailbox.from_xml(elem=elem, account=None)
            elif elem.tag == FailedMailbox.response_tag():
                yield FailedMailbox.from_xml(elem=elem, account=None)
            else:
                raise ValueError("Unknown element tag '%s': (%s)" % (elem.tag, elem))

    def get_payload(self, search_filter, expand_group_membership):
        payload = create_element('m:%s' % self.SERVICE_NAME)
        if search_filter:
            add_xml_child(payload, 'm:SearchFilter', search_filter)
        if expand_group_membership is not None:
            add_xml_child(payload, 'm:ExpandGroupMembership', 'true' if expand_group_membership else 'false')
        return payload

    def _get_elements_in_response(self, response):
        for msg in response:
            if not isinstance(msg, ElementType):
                raise ValueError("'msg' %r must be an ElementType" % msg)
            for container_name in (self.element_container_name, self.failed_mailboxes_container_name):
                container_or_exc = self._get_element_container(message=msg, name=container_name)
                if isinstance(container_or_exc, ElementType):
                    for c in self._get_elements_in_container(container=container_or_exc):
                        yield c
                else:
                    yield container_or_exc<|MERGE_RESOLUTION|>--- conflicted
+++ resolved
@@ -360,13 +360,9 @@
     def _paged_call(self, payload_func, max_items, **kwargs):
         service_endpoint = self.protocol.service_endpoint
         account = self.account if isinstance(self, EWSAccountService) else None
-<<<<<<< HEAD
         redacted_account = redact_email(account)
         log_prefix = 'EWS %s, account %s, service %s' % (service_endpoint, redacted_account, self.SERVICE_NAME)
         wait = 0
-=======
-        log_prefix = 'EWS %s, account %s, service %s' % (self.protocol.service_endpoint, account, self.SERVICE_NAME)
->>>>>>> 0e3893a6
         if isinstance(self, EWSFolderService):
             expected_message_count = len(self.folders)
         else:
