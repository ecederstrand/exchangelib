import logging
from xml.etree.ElementTree import ParseError

import requests.sessions
import requests.adapters

from .errors import UnauthorizedError, TransportError, EWSWarning
from .transport import TNS, SOAPNS, dummy_xml, get_auth_instance
from .util import is_xml, to_xml, post_ratelimited

log = logging.getLogger(__name__)

# Legend for dict:
#   Key: shortname
#   Values: (EWS API version ID, full name)

# 'shortname' comes from types.xsd and is the official version of the server, corresponding to the version numbers
# supplied in SOAP headers. 'API version' is the version name supplied in the RequestServerVersion element in SOAP
# headers and describes the EWS API version the server implements. Valid values for this element are described here:
#    http://msdn.microsoft.com/en-us/library/bb891876(v=exchg.150).aspx

VERSIONS = {
    'Exchange2007': ('Exchange2007', 'Microsoft Exchange Server 2007'),
    'Exchange2007_SP1': ('Exchange2007_SP1', 'Microsoft Exchange Server 2007 SP1'),
    'Exchange2007_SP2': ('Exchange2007_SP1', 'Microsoft Exchange Server 2007 SP2'),
    'Exchange2007_SP3': ('Exchange2007_SP1', 'Microsoft Exchange Server 2007 SP3'),
    'Exchange2010': ('Exchange2010', 'Microsoft Exchange Server 2010'),
    'Exchange2010_SP1': ('Exchange2010_SP1', 'Microsoft Exchange Server 2010 SP1'),
    'Exchange2010_SP2': ('Exchange2010_SP2', 'Microsoft Exchange Server 2010 SP2'),
    'Exchange2010_SP3': ('Exchange2010_SP2', 'Microsoft Exchange Server 2010 SP3'),
    'Exchange2013': ('Exchange2013', 'Microsoft Exchange Server 2013'),
    'Exchange2013_SP1': ('Exchange2013_SP1', 'Microsoft Exchange Server 2013 SP1'),
    'Exchange2015': ('Exchange2015', 'Microsoft Exchange Server 2015'),
    'Exchange2015_SP1': ('Exchange2015_SP1', 'Microsoft Exchange Server 2015 SP1'),
    'Exchange2016': ('Exchange2016', 'Microsoft Exchange Server 2016'),
}

# Build a list of unique API versions, used when guessing API version supported by the server.  Use reverse order so we
# get the newest API version supported by the server.
API_VERSIONS = sorted({v[0] for v in VERSIONS.values()}, reverse=True)


class Build:
    """
    Holds methods for working with build numbers
    """

    # List of build numbers here: https://technet.microsoft.com/en-gb/library/hh135098(v=exchg.150).aspx
    API_VERSION_MAP = {
        8: {
            0: 'Exchange2007',
            1: 'Exchange2007_SP1',
            2: 'Exchange2007_SP1',
            3: 'Exchange2007_SP1',
        },
        14: {
            0: 'Exchange2010',
            1: 'Exchange2010_SP1',
            2: 'Exchange2010_SP2',
            3: 'Exchange2010_SP2',
        },
        15: {
            0: 'Exchange2013',  # Minor builds starting from 847 are Exchange2013_SP1, see api_version()
            1: 'Exchange2016',
        },
    }

    __slots__ = ('major_version', 'minor_version', 'major_build', 'minor_build')

    def __init__(self, major_version, minor_version, major_build=0, minor_build=0):
        self.major_version = major_version
        self.minor_version = minor_version
        self.major_build = major_build
        self.minor_build = minor_build
        if major_version < 8:
            raise ValueError("Exchange major versions below 8 don't support EWS (%s)", str(self))

    @classmethod
    def from_xml(cls, elem):
        keys = 'MajorVersion', 'MinorVersion', 'MajorBuildNumber', 'MinorBuildNumber'
        vals = []
        for k in keys:
            v = elem.get(k)
            if v is None:
                raise ValueError()
            vals.append(int(v))  # Also raises ValueError
        return cls(*vals)

    def api_version(self):
        if self.major_version == 15 and self.minor_version == 0 and self.major_build >= 847:
            return 'Exchange2013_SP1'
        return self.API_VERSION_MAP[self.major_version][self.minor_version]

    def __cmp__(self, other):
        # __cmp__ is not a magic method in Python3. We'll just use it here to implement comparison operators
        c = (self.major_version > other.major_version) - (self.major_version < other.major_version)
        if c != 0:
            return c
        c = (self.minor_version > other.minor_version) - (self.minor_version < other.minor_version)
        if c != 0:
            return c
        c = (self.major_build > other.major_build) - (self.major_build < other.major_build)
        if c != 0:
            return c
        return (self.minor_build > other.minor_build) - (self.minor_build < other.minor_build)

    def __eq__(self, other):
        return self.__cmp__(other) == 0

    def __ne__(self, other):
        return self.__cmp__(other) != 0

    def __lt__(self, other):
        return self.__cmp__(other) < 0

    def __le__(self, other):
        return self.__cmp__(other) <= 0

    def __gt__(self, other):
        return self.__cmp__(other) > 0

    def __ge__(self, other):
        return self.__cmp__(other) >= 0

    def __str__(self):
        return '%s.%s.%s.%s' % (self.major_version, self.minor_version, self.major_build, self.minor_build)

    def __repr__(self):
        return self.__class__.__name__ \
               + repr((self.major_version, self.minor_version, self.major_build, self.minor_build))


# Helpers for comparison operations elsewhere in this package
EXCHANGE_2007 = Build(8, 0)
EXCHANGE_2010 = Build(14, 0)
EXCHANGE_2013 = Build(15, 0)


class Version:
    """
    Holds information about the server version
    """

    def __init__(self, build, api_version):
        self.build = build
        self.api_version = api_version

    @property
    def fullname(self):
        return VERSIONS[self.api_version][1]

    @classmethod
    def guess(cls, protocol):
        """
        Tries to ask the server which version it has. We haven't set up an Account object yet, so we generate requests
        by hand. We only need a response header containing a ServerVersionInfo element.

        The types.xsd document contains a 'shortname' value that we can use as a key for VERSIONS to get the API version
        that we need in SOAP headers to generate valid requests. Unfortunately, the Exchagne server may be misconfigured
        to either block access to types.xsd or serve up a wrong version of the document. Therefore, we only use
        'shortname' as a hint, but trust the SOAP version returned in response headers.

        To get API version and build numbers from the server, we need to send a valid SOAP request. We can't do that
        without a valid API version. To solve this chicken-and-egg problem, we try all possible API versions that this
        package supports, until we get a valid response. If we managed to get a 'shortname' previously, we try the
        corresponding API version first.
        """
        log.debug('Asking server for version info')
        # We can't use a session object from the protocol pool for docs because sessions are created with service auth.
        try:
            auth = get_auth_instance(credentials=protocol.credentials, auth_type=protocol.docs_auth_type)
            shortname = cls._get_shortname_from_docs(auth=auth, types_url=protocol.types_url,
                                                     verify_ssl=protocol.verify_ssl)
            log.debug('Shortname according to %s: %s', protocol.types_url, shortname)
        except (TransportError, UnauthorizedError) as e:
            log.warning(str(e))
            shortname = None
        api_version = VERSIONS[shortname][0] if shortname else None
        return cls._guess_version_from_service(protocol=protocol, hint=api_version)

    @staticmethod
<<<<<<< HEAD
    def _get_shortname_from_docs(auth, types_url, verify_ssl):
=======
    def _get_shortname_from_docs(auth, types_url):
>>>>>>> 7caa764f
        # Get the server version from types.xsd. We can't necessarily use the service auth type since it may not be the
        # same as the auth type for docs.
        log.debug('Getting %s with auth type %s', types_url, auth.__class__.__name__)
        # Some servers send an empty response if we send 'Connection': 'close' header
        with requests.sessions.Session() as s:
            r = s.get(url=types_url, auth=auth, allow_redirects=False, stream=False, verify=verify_ssl)
        log.debug('Request headers: %s', r.request.headers)
        log.debug('Response code: %s', r.status_code)
        log.debug('Response headers: %s', r.headers)
        if r.status_code == 401:
            raise UnauthorizedError('Wrong username or password for %s' % types_url)
        if r.status_code == 302:
            log.debug('We were redirected. Unable to get version info from docs')
            return None
        if r.status_code == 503:
            log.debug('Service is unavailable. Unable to get version info from docs')
            return None
        if r.status_code != 200:
            if 'The referenced account is currently locked out' in r.text:
                raise TransportError('The service account is currently locked out')
            raise TransportError('Unexpected HTTP status %s when getting %s (%s)' % (r.status_code, types_url, r.text))
        if not is_xml(r.text):
            raise TransportError('Unexpected result when getting %s. Maybe this is not an EWS server?%s' % (
                types_url,
                '\n\n%s[...]' % r.text[:200] if len(r.text) > 200 else '\n\n%s' % r.text if r.text else '',
            ))
        return to_xml(r.text, encoding=r.encoding).get('version')

    @classmethod
    def _guess_version_from_service(cls, protocol, hint=None):
        # Keep sending requests until we get a valid response. If we have a hint, start guessing that.
        if hint:
            api_versions = [hint] + [v for v in API_VERSIONS if v != hint]
        else:
            api_versions = API_VERSIONS
        for api_version in api_versions:
            try:
                return cls._get_version_from_service(protocol=protocol, api_version=api_version)
            except EWSWarning:
                continue
        raise TransportError('Unable to guess version')

    @classmethod
    def _get_version_from_service(cls, protocol, api_version):
        assert api_version
        xml = dummy_xml(version=api_version)
        # Create a minimal, valid EWS request to force Exchange into accepting the request and returning EWS xml
        # containing server version info. Some servers will only reply with their version if a valid POST is sent.
        session = protocol.get_session()
        log.debug('Test if service API version is %s using auth %s', api_version, session.auth.__class__.__name__)
        r, session = post_ratelimited(protocol=protocol, session=session, url=protocol.service_endpoint, headers=None,
                                      data=xml, timeout=protocol.TIMEOUT, verify=protocol.verify_ssl,
                                      allow_redirects=False)
        protocol.release_session(session)

        if r.status_code == 401:
            raise UnauthorizedError('Wrong username or password for %s' % protocol.service_endpoint)
        elif r.status_code == 302:
            log.debug('We were redirected. Unable to get version info from service')
            return None
        elif r.status_code == 503:
            log.debug('Service is unavailable. Unable to get version info from service')
            return None
        if r.status_code == 400:
            raise EWSWarning('Bad request')
        if r.status_code == 500 and ('The specified server version is invalid' in r.text or
                                             'ErrorInvalidSchemaVersionForMailboxVersion' in r.text):
            raise EWSWarning('Invalid server version')
        if r.status_code != 200:
            if 'The referenced account is currently locked out' in r.text:
                raise TransportError('The service account is currently locked out')
            raise TransportError('Unexpected HTTP status %s when getting %s (%s)' % (
                r.status_code, protocol.service_endpoint, r.text))
        log.debug('Response data: %s', r.text)
        try:
            header = to_xml(r.text, encoding=r.encoding).find('{%s}Header' % SOAPNS)
            if not header:
                raise ParseError()
        except ParseError as e:
            raise EWSWarning('Unknown XML response from %s (response: %s)' % (protocol.service_endpoint, r.text)) from e
        info = header.find('{%s}ServerVersionInfo' % TNS)
        if info is None:
            raise TransportError('No ServerVersionInfo in response: %s' % r.text)

        version = cls.from_response(requested_api_version=api_version, response=r)
        log.debug('Service version is: %s', version)
        return version

    @classmethod
    def from_response(cls, requested_api_version, response):
        try:
            header = to_xml(response.text, encoding=response.encoding).find('{%s}Header' % SOAPNS)
            if not header:
                raise ParseError()
        except ParseError as e:
            raise EWSWarning('Unknown XML response from %s (response: %s)' % (response, response.text)) from e
        info = header.find('{%s}ServerVersionInfo' % TNS)
        if info is None:
            raise TransportError('No ServerVersionInfo in response: %s' % response.text)

        try:
            build = Build.from_xml(info)
        except ValueError:
            raise TransportError('Bad ServerVersionInfo in response: %s' % response.text)
        # Not all Exchange servers send the Version element
        api_version_from_server = info.get('Version') or build.api_version()
        if api_version_from_server != requested_api_version:
            if api_version_from_server.startswith('V2_') \
                    or api_version_from_server.startswith('V2015_') \
                    or api_version_from_server.startswith('V2016_'):
                # Office 365 is an expert in sending invalid API version strings...
                log.info('API version "%s" worked but server reports version "%s". Using "%s"', requested_api_version,
                         api_version_from_server, requested_api_version)
                api_version_from_server = requested_api_version
            else:
                # Work around a bug in Exchange that reports a bogus API version in the XML response. Trust server
                # response except 'V2_nn' or 'V201[5,6]_nn_mm' which is bogus
                log.info('API version "%s" worked but server reports version "%s". Using "%s"', requested_api_version,
                         api_version_from_server, api_version_from_server)
        return cls(build, api_version_from_server)

    def __repr__(self):
        return self.__class__.__name__ + repr((self.build, self.api_version))

    def __str__(self):
        return 'Build=%s, API=%s, Fullname=%s' % (self.build, self.api_version, self.fullname)<|MERGE_RESOLUTION|>--- conflicted
+++ resolved
@@ -179,11 +179,7 @@
         return cls._guess_version_from_service(protocol=protocol, hint=api_version)
 
     @staticmethod
-<<<<<<< HEAD
     def _get_shortname_from_docs(auth, types_url, verify_ssl):
-=======
-    def _get_shortname_from_docs(auth, types_url):
->>>>>>> 7caa764f
         # Get the server version from types.xsd. We can't necessarily use the service auth type since it may not be the
         # same as the auth type for docs.
         log.debug('Getting %s with auth type %s', types_url, auth.__class__.__name__)
@@ -250,7 +246,7 @@
         if r.status_code == 400:
             raise EWSWarning('Bad request')
         if r.status_code == 500 and ('The specified server version is invalid' in r.text or
-                                             'ErrorInvalidSchemaVersionForMailboxVersion' in r.text):
+                                     'ErrorInvalidSchemaVersionForMailboxVersion' in r.text):
             raise EWSWarning('Invalid server version')
         if r.status_code != 200:
             if 'The referenced account is currently locked out' in r.text:
